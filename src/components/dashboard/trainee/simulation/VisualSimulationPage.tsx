--- conflicted
+++ resolved
@@ -1056,20 +1056,14 @@
         // Create the appropriate record based on the current state
         const existingRecord =
           itemIndex >= 0 ? finalAttemptData[itemIndex] : null;
-<<<<<<< HEAD
         const wasClicked = lastClickedHotspotRef.current === currentItem.id;
-=======
->>>>>>> 20a78366
+
         const isTimedOutHotspot =
           timeoutActive ||
           (currentItem.settings?.timeoutDuration > 0 &&
             !currentItem.isClicked &&
-<<<<<<< HEAD
             !(existingRecord && (existingRecord as any).isClicked) &&
             !wasClicked);
-=======
-            !(existingRecord && (existingRecord as any).isClicked));
->>>>>>> 20a78366
 
         console.log(
           `Hotspot ${currentItem.name} timed out? ${isTimedOutHotspot}`,
