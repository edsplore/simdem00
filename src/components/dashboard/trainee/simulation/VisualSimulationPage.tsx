import React, { useState, useRef, useEffect } from "react";
import {
  Box,
  Typography,
  Button,
  Stack,
  Avatar,
  IconButton,
  Paper,
  Fade,
  Modal,
  Checkbox,
  TextField,
  FormControl,
  MenuItem,
  Select,
  CircularProgress,
  Chip,
} from "@mui/material";
import {
  PlayArrow,
  Pause,
  CallEnd,
  ArrowForward,
  Visibility as VisibilityIcon,
  Timer as TimerIcon,
  AccessTime as AccessTimeIcon,
  SignalCellularAlt as SignalIcon,
  SentimentSatisfiedAlt as SatisfiedIcon,
  Psychology as PsychologyIcon,
  BatteryChargingFull as EnergyIcon,
  SmartToy as SmartToyIcon,
} from "@mui/icons-material";
import { useAuth } from "../../../../context/AuthContext";
import {
  startVisualSimulation,
  endVisualSimulation,
  VisualSimulationResponse,
  EndVisualSimulationResponse,
  SimulationData,
  ImageData,
} from "../../../../services/simulation_visual_attempts";
import { AttemptInterface } from "../../../../types/attempts";

interface VisualSimulationPageProps {
  simulationId: string;
  simulationName: string;
  level: string;
  simType: string;
  attemptType: string;
  onBackToList: () => void;
  assignmentId: string;
}

// Minimum passing score threshold
const MIN_PASSING_SCORE = 85;

const VisualSimulationPage: React.FC<VisualSimulationPageProps> = ({
  simulationId,
  simulationName,
  level,
  simType,
  attemptType,
  onBackToList,
  assignmentId,
}) => {
  // Get authenticated user
  const { user } = useAuth();
  const userId = user?.id || "";
  const userName = user?.name || "User";

  // Basic simulation state
  const [isStarted, setIsStarted] = useState(false);
  const [isStarting, setIsStarting] = useState(false);
  const [isEndingSimulation, setIsEndingSimulation] = useState(false);
  const [simulationProgressId, setSimulationProgressId] = useState<
    string | null
  >(null);
  const [showCompletionScreen, setShowCompletionScreen] = useState(false);
  const [scores, setScores] = useState<
    EndVisualSimulationResponse["scores"] | null
  >(null);
  const [duration, setDuration] = useState<number>(0);
  const [elapsedTime, setElapsedTime] = useState(0);
  const [isPaused, setIsPaused] = useState(false);
  const [simulationStatus, setSimulationStatus] = useState("Active");

  // Visual-specific state
  const [simulationData, setSimulationData] = useState<SimulationData | null>(
    null
  );
  const [slides, setSlides] = useState<Map<string, string>>(new Map());
  const [currentSlideIndex, setCurrentSlideIndex] = useState(0);
  const [currentSequenceIndex, setCurrentSequenceIndex] = useState(0);
  const [imageLoaded, setImageLoaded] = useState(false);
  // Update to track both width and height scales
  const [imageScale, setImageScale] = useState({ width: 1, height: 1 });
  const [isProcessing, setIsProcessing] = useState(false);
  const [isLoadingVisuals, setIsLoadingVisuals] = useState(false);

  // Interactive elements state
  const [highlightHotspot, setHighlightHotspot] = useState(false);
  const [dropdownOpen, setDropdownOpen] = useState(false);
  const [dropdownValue, setDropdownValue] = useState("");
  const [checkboxChecked, setCheckboxChecked] = useState(false);
  const [textInputValue, setTextInputValue] = useState("");
  const [showCoachingTip, setShowCoachingTip] = useState(false);
  const [timeoutActive, setTimeoutActive] = useState(false);

  // Refs
  const timerRef = useRef<NodeJS.Timeout | null>(null);
  const hotspotTimeoutRef = useRef<NodeJS.Timeout | null>(null);
  const imageContainerRef = useRef<HTMLDivElement>(null);
  const imageRef = useRef<HTMLImageElement>(null);

  // Check if simulation was passed based on scores
  const isPassed = scores ? scores.sim_accuracy >= MIN_PASSING_SCORE : false;

  // Get current slide and sequence data
  const slidesData = simulationData?.slidesData || [];
  const currentSlide = slidesData[currentSlideIndex] || {};
  const currentSequence = currentSlide.sequence || [];
  const currentItem = currentSequence[currentSequenceIndex];

<<<<<<< HEAD
  // Get level settings based on the selected level
  const getLevelSettings = () => {
    if (!simulationData) return {};

    if (level === "Level 01") {
      return simulationData.lvl1 || {};
    } else if (level === "Level 02") {
      return simulationData.lvl2 || {};
    } else if (level === "Level 03") {
      return simulationData.lvl3 || {};
    }
    return {};
  };

  const levelSettings = getLevelSettings();

  // Check if the current hotspot should be skipped based on settings
  const shouldSkipHotspot = () => {
    if (!currentItem || currentItem.type !== "hotspot") return false;

    // Skip highlight hotspots if hideHighlights is enabled
    if (
      currentItem.hotspotType === "highlight" &&
      levelSettings.hideHighlights
    ) {
      return true;
    }

    // Skip coaching tip hotspots if hideCoachingTips is enabled
    if (
      (currentItem.hotspotType === "coaching" ||
        currentItem.hotspotType === "coachingtip") &&
      levelSettings.hideCoachingTips
    ) {
      return true;
    }

    return false;
  };
=======
  // user attempt sequence data
  const [attemptSequenceData, setAttemptSequenceData] = useState<
    AttemptInterface[]
  >([]);

  useEffect(() => {
    console.log("attempt Simulation page ------- ", attemptSequenceData);
  }, [attemptSequenceData]);
>>>>>>> 2b55d8bf

  // Debug current slide and sequence
  useEffect(() => {
    if (simulationData) {
      console.log("Current simulation data:", {
        slidesCount: simulationData.slidesData?.length || 0,
        currentSlideIndex,
        currentSequenceIndex,
        currentSlide: currentSlide?.imageId || "none",
        currentSequenceLength: currentSequence?.length || 0,
        slidesMapSize: slides.size,
      });
    }
  }, [
    simulationData,
    currentSlideIndex,
    currentSequenceIndex,
    currentSlide,
    currentSequence,
    slides.size,
  ]);

  // Initialize timer for simulation
  useEffect(() => {
    timerRef.current = setInterval(() => {
      if (!isPaused && isStarted) {
        setElapsedTime((prev) => prev + 1);
      }
    }, 1000);

    return () => {
      if (timerRef.current) {
        clearInterval(timerRef.current);
      }
    };
  }, [isPaused, isStarted]);

  // Reset states when moving to a new item
  useEffect(() => {
    // Clear any existing timeout
    if (hotspotTimeoutRef.current) {
      clearTimeout(hotspotTimeoutRef.current);
      hotspotTimeoutRef.current = null;
    }
    setTimeoutActive(false);

    setDropdownOpen(false);
    setDropdownValue("");
    setCheckboxChecked(false);
    setTextInputValue("");
    setShowCoachingTip(false);
    setHighlightHotspot(false);

    // Show coaching tip immediately if it's that type and not skipped by settings
    if (
      currentItem?.type === "hotspot" &&
      (currentItem?.hotspotType === "coaching" ||
        currentItem?.hotspotType === "coachingtip") &&
      !levelSettings.hideCoachingTips
    ) {
      setShowCoachingTip(true);
    }
  }, [currentSequenceIndex, currentSlideIndex, levelSettings.hideCoachingTips]);

  // Process current sequence item
  useEffect(() => {
    if (!currentItem || isProcessing || !imageLoaded || isPaused || !isStarted)
      return;

    // Check if this hotspot should be skipped based on settings
    if (shouldSkipHotspot()) {
      console.log(
        "Skipping hotspot due to level settings:",
        currentItem.hotspotType,
      );
      // Skip to the next item
      moveToNextItem();
      return;
    }

    console.log("Processing current item:", {
      type: currentItem.type,
      hotspotType: currentItem.hotspotType,
    });

    const processItem = async () => {
      setIsProcessing(true);

      if (currentItem.type === "hotspot") {
        // For hotspots, highlight and wait for click
        setHighlightHotspot(true);

        // Setup timeout based on hotspot settings
        const timeout = currentItem.settings?.timeoutDuration;

        if (timeout && timeout > 0) {
          // Clear any existing timeout
          if (hotspotTimeoutRef.current) {
            clearTimeout(hotspotTimeoutRef.current);
          }

          setTimeoutActive(true);

          // Set a new timeout that will advance if no interaction occurs
          hotspotTimeoutRef.current = setTimeout(() => {
            console.log(`Timeout of ${timeout} seconds reached for hotspot`);
            moveToNextItem();
            setHighlightHotspot(false);
            setTimeoutActive(false);
            setIsProcessing(false);
          }, timeout * 1000);
        }

        setIsProcessing(false);
      } else {
        setIsProcessing(false);
      }
    };

    processItem();
  }, [
    currentItem,
    currentSequenceIndex,
    currentSlideIndex,
    imageLoaded,
    isPaused,
    isProcessing,
    isStarted,
  ]);

  // Clean up timeout when component unmounts
  useEffect(() => {
    return () => {
      if (hotspotTimeoutRef.current) {
        clearTimeout(hotspotTimeoutRef.current);
        hotspotTimeoutRef.current = null;
      }
    };
  }, []);

  // Check for end of simulation
  useEffect(() => {
    if (
      isStarted &&
      currentSlideIndex >= slidesData.length - 1 &&
      currentSequenceIndex >= currentSequence.length - 1 &&
      currentSequence.length > 0 &&
      !isEndingSimulation
    ) {
      // We've reached the end of the last slide's sequence
      console.log("Reached end of simulation content");
      // Wait a moment for any final animations/transitions
      setTimeout(() => {
        handleEndSimulation();
      }, 1000);
    }
  }, [
    currentSlideIndex,
    currentSequenceIndex,
    slidesData.length,
    currentSequence.length,
    isStarted,
    isEndingSimulation,
  ]);

  // Format time as MM:SS
  const formatTime = (seconds: number) => {
    const mins = Math.floor(seconds / 60)
      .toString()
      .padStart(2, "0");
    const secs = (seconds % 60).toString().padStart(2, "0");
    return `${mins}:${secs}`;
  };

  // Format completion time as Xm Ys
  const formatCompletionTime = (seconds: number) => {
    const mins = Math.floor(seconds / 60);
    const secs = seconds % 60;
    return `${mins}m ${secs}s`;
  };

  // Updated to calculate both width and height scales
  const handleImageLoad = () => {
    if (imageRef.current && imageContainerRef.current) {
      const imageNaturalWidth = imageRef.current.naturalWidth;
      const imageNaturalHeight = imageRef.current.naturalHeight;

      // Get the actual rendered dimensions of the image
      const rect = imageRef.current.getBoundingClientRect();
      const renderedWidth = rect.width;
      const renderedHeight = rect.height;

      // Calculate the scale based on the actual rendered dimensions
      const widthScale = renderedWidth / imageNaturalWidth;
      const heightScale = renderedHeight / imageNaturalHeight;

      // Store both scales for proper coordinate transformation
      setImageScale({
        width: widthScale,
        height: heightScale,
      });

      setImageLoaded(true);
      console.log(
        `Image loaded with scales - width: ${widthScale}, height: ${heightScale}`
      );
    }
  };

  // Get highlight color from settings or use default
  const getHighlightColor = () => {
    if (
      currentItem?.type === "hotspot" &&
      currentItem.settings?.highlightColor
    ) {
      return currentItem.settings.highlightColor;
    }
    return "rgba(68, 76, 231, 0.7)"; // Default color
  };

  // Move to next item in sequence
  const moveToNextItem = () => {
    // Clear any active timeout when manually moving to next item
    if (hotspotTimeoutRef.current) {
      clearTimeout(hotspotTimeoutRef.current);
      hotspotTimeoutRef.current = null;
    }
    setTimeoutActive(false);

    console.log(
      "Moving to next item from",
      currentSequenceIndex,
      "in slide",
      currentSlideIndex
    );
    if (currentSequenceIndex < currentSequence.length - 1) {
      // Next item in current slide
      setCurrentSequenceIndex((prevIndex) => prevIndex + 1);
    } else if (currentSlideIndex < slidesData.length - 1) {
      // First item in next slide
      setCurrentSlideIndex((prevIndex) => prevIndex + 1);
      setCurrentSequenceIndex(0);
      console.log("Moving to next slide:", currentSlideIndex + 1);
      setImageLoaded(false);
    } else {
      // End of slideshow
      setHighlightHotspot(false);
      console.log("Simulation complete");
      handleEndSimulation();
    }
  };

  // to  check if user is clicking outside the hubspot
  useEffect(() => {
    if (currentItem?.type !== "hotspot") return;

    const handleClick = (event: MouseEvent) => {
      const container = imageContainerRef.current;
      if (!container) return;

      // Get click position relative to the container
      const rect = container.getBoundingClientRect();
      const x = event.clientX - rect.left;
      const y = event.clientY - rect.top;
      const {
        x: boxX,
        y: boxY,
        width,
        height,
      } = currentItem.coordinates || { x: 0, y: 0, width: 0, height: 0 };

      // Check if the click is outside the currentItem box
      const isOutside =
        x < boxX || x > boxX + width || y < boxY || y > boxY + height;

      if (isOutside) {
        console.log(`Clicked outside currentItem at x=${x}, y=${y}`);
        setAttemptSequenceData((prevData) => {
          const existingItem = prevData.find(
            (item) => item.id === currentItem.id
          );
          if (existingItem) {
            return [
              ...prevData.filter((item) => item.id !== currentItem.id),
              {
                ...existingItem,
                wrong_clicks: [
                  ...(existingItem.wrong_clicks || []),
                  { x_cordinates: x, y_cordinates: y },
                ],
              },
            ];
          } else {
            return [
              ...prevData,
              {
                ...currentItem,
                wrong_clicks: [{ x_cordinates: x, y_cordinates: y }],
              },
            ];
          }
        });
        // Your custom logic for outside click
      } else {
        console.log("Clicked inside currentItem box — ignoring");
      }
    };

    const container = imageContainerRef.current;
    container?.addEventListener("click", handleClick);

    return () => {
      container?.removeEventListener("click", handleClick);
    };
  }, [currentItem]);

  // Handle hotspot click based on type
  const handleHotspotClick = () => {
    if (
      !isStarted ||
      !currentItem ||
      currentItem.type !== "hotspot" ||
      isProcessing ||
      isPaused
    )
      return;

    // Clear the timeout when user interacts with a hotspot
    if (hotspotTimeoutRef.current) {
      clearTimeout(hotspotTimeoutRef.current);
      hotspotTimeoutRef.current = null;
    }
    setTimeoutActive(false);

    const hotspotType = currentItem.hotspotType || "button";
    console.log("Hotspot clicked:", hotspotType);

    setAttemptSequenceData((prevData) => {
      const existingItem = prevData.find((item) => item.id === currentItem.id);
      if (existingItem) {
        return [
          ...prevData.filter((item) => item.id !== currentItem.id),
          {
            ...existingItem,
            isClicked: true,
          },
        ];
      } else {
        return [
          ...prevData,
          {
            ...currentItem,
            isClicked: true,
          },
        ];
      }
    });

    switch (hotspotType) {
      case "button":
        // For button, simply advance
        setHighlightHotspot(false);
        moveToNextItem();
        break;

      case "dropdown":
        // Toggle dropdown state
        setDropdownOpen(!dropdownOpen);
        break;

      case "checkbox":
        // Toggle checkbox state and advance after delay
        setCheckboxChecked(true);

        setTimeout(() => {
          moveToNextItem();
          setCheckboxChecked(false);
        }, 800);
        break;

      case "highlight":
        // For highlight, clicking also dismisses it
        setHighlightHotspot(false);
        moveToNextItem();
        break;

      case "coaching":
      case "coachingtip":
        // For coaching tips, clicking anywhere dismisses it
        setShowCoachingTip(false);
        moveToNextItem();
        break;

      default:
        console.log("Unknown hotspot type:", hotspotType);
    }
  };

  // Updated to use both width and height scales
  const scaleCoordinates = (
    coords: { x: number; y: number; width: number; height: number } | undefined
  ) => {
    if (!coords) return null;

    return {
      left: coords.x * imageScale.width,
      top: coords.y * imageScale.height,
      width: coords.width * imageScale.width,
      height: coords.height * imageScale.height,
    };
  };

  // Handle dropdown option selection
  const handleDropdownSelect = (option: string) => {
    setDropdownValue(option);
    setDropdownOpen(false);

    setAttemptSequenceData((prevData) => {
      const existingItem = prevData.find((item) => item.id === currentItem.id);
      if (existingItem) {
        return [
          ...prevData.filter((item) => item.id !== currentItem.id),
          {
            ...existingItem,
            isClicked: true,
            userInput: option,
          },
        ];
      } else {
        return [
          ...prevData,
          {
            ...currentItem,
            isClicked: true,
            userInput: option,
          },
        ];
      }
    });

    if (currentItem?.settings?.advanceOnSelect) {
      setTimeout(() => moveToNextItem(), 500);
    }
  };

  // Handle text input submission
  const handleTextInputSubmit = (e: React.KeyboardEvent) => {
    if (e.key === "Enter") {
      e.preventDefault();
      setAttemptSequenceData((prevData) => {
        const existingItem = prevData.find(
          (item) => item.id === currentItem.id
        );
        if (existingItem) {
          return [
            ...prevData.filter((item) => item.id !== currentItem.id),
            {
              ...existingItem,
              isClicked: true,
              userInput: textInputValue,
            },
          ];
        } else {
          return [
            ...prevData,
            {
              ...currentItem,
              isClicked: true,
              userInput: textInputValue,
            },
          ];
        }
      });
      moveToNextItem();
    }
  };

  // Toggle pause/play
  const togglePause = () => {
    setIsPaused(!isPaused);

    // When pausing, clear any active timeout
    if (!isPaused && hotspotTimeoutRef.current) {
      clearTimeout(hotspotTimeoutRef.current);
      hotspotTimeoutRef.current = null;
    }

    // When resuming, restart timeout if needed
    if (isPaused && currentItem?.type === "hotspot" && timeoutActive) {
      const timeout = currentItem.settings?.timeoutDuration;
      if (timeout && timeout > 0) {
        hotspotTimeoutRef.current = setTimeout(() => {
          moveToNextItem();
          setHighlightHotspot(false);
          setTimeoutActive(false);
        }, timeout * 1000);
      }
    }
  };

  const handleStart = async () => {
    if (!userId) {
      console.error("Error: User ID is required to start simulation");
      return;
    }

    setIsStarting(true);
    setIsLoadingVisuals(true);
    try {
      setIsStarted(true);
      setSimulationStatus("Loading visual simulation...");

      // Use the startVisualSimulation function from simulation_visual_attempts
      const response = await startVisualSimulation(
        userId,
        simulationId,
        assignmentId
      );

      console.log("Start visual simulation response:", response);

      if (response.simulation) {
        console.log("Setting simulation data");
        setSimulationData(response.simulation);
        setSimulationProgressId(response.id);
        setSimulationStatus("Active");
      }

      // Process image data
      if (response.images && response.images.length > 0) {
        const newSlides = new Map();
        console.log(`Processing ${response.images.length} images`);
        for (const image of response.images) {
          // Convert base64 string to Uint8Array
          const binaryString = atob(image.image_data);
          const len = binaryString.length;
          const bytes = new Uint8Array(len);
          for (let i = 0; i < len; i++) {
            bytes[i] = binaryString.charCodeAt(i);
          }

          // Create blob from Uint8Array
          const blob = new Blob([bytes], { type: "image/png" });
          const blobUrl = URL.createObjectURL(blob);
          console.log(`Created blob URL for image ${image.image_id}`);
          newSlides.set(image.image_id, blobUrl);
        }
        setSlides(newSlides);
        console.log(`Set ${newSlides.size} slides`);
      }
    } catch (error) {
      console.error("Error starting visual simulation:", error);
      setIsStarted(false);
      setSimulationStatus("Error loading simulation. Please try again.");
    } finally {
      setIsStarting(false);
      setIsLoadingVisuals(false);
    }
  };

  // Handle end simulation implementation
  const handleEndSimulation = async () => {
    console.log("🔴 END SIMULATION BUTTON PRESSED");

    // Prevent multiple simultaneous end simulation attempts
    if (isEndingSimulation) {
      console.log("Already ending simulation, ignoring duplicate request");
      return;
    }

    // Verify user ID exists
    if (!userId) {
      console.error("Error: User ID is required to end simulation");
      return;
    }

    setIsEndingSimulation(true);

    // Stop the timer
    if (timerRef.current) {
      clearInterval(timerRef.current);
      timerRef.current = null;
      console.log("Timer stopped");
    }

    // Clear any active timeout
    if (hotspotTimeoutRef.current) {
      clearTimeout(hotspotTimeoutRef.current);
      hotspotTimeoutRef.current = null;
    }

    // Update UI state
    setIsStarted(false);
    setSimulationStatus("Ended");

    // Ensure we have the required IDs
    if (!simulationProgressId) {
      console.error("⚠️ Missing simulationProgressId for end simulation API");
      setIsEndingSimulation(false);
      return;
    }

    try {
      console.log("Executing end-visual API call");

      // Use the endVisualSimulation function from simulation_visual_attempts
      const response = await endVisualSimulation(
        userId,
        simulationId,
        simulationProgressId,
        attemptSequenceData
      );

      if (response && response.scores) {
        console.log("Setting scores and showing completion screen");
        setScores(response.scores);
        setDuration(response.duration || elapsedTime);
        setShowCompletionScreen(true);
      } else {
        console.warn("No scores received in response");
      }
    } catch (error) {
      console.error("Failed to end visual simulation:", error);
      // Show an error message to the user if needed
    } finally {
      console.log("End simulation flow completed");
      setIsEndingSimulation(false);
    }
  };

  const handleRestartSim = () => {
    setShowCompletionScreen(false);
    setIsStarted(false);
    setElapsedTime(0);
    setScores(null);
    setCurrentSlideIndex(0);
    setCurrentSequenceIndex(0);
    setImageLoaded(false);
  };

  const handleViewPlayback = () => {
    // Handle playback view action
    console.log("View playback clicked");
    // For now, just close the completion screen
    setShowCompletionScreen(false);
  };

  // Cleanup object URLs when component unmounts
  useEffect(() => {
    return () => {
      slides.forEach((blobUrl) => {
        URL.revokeObjectURL(blobUrl);
      });
    };
  }, [slides]);

  // Render the completion screen based on the image provided
  if (showCompletionScreen) {
    return (
      <Box
        sx={{
          height: "100vh",
          display: "flex",
          alignItems: "center",
          justifyContent: "center",
          bgcolor: "#f5f7fa",
        }}
      >
        <Paper
          elevation={3}
          sx={{
            width: "650px",
            borderRadius: "16px",
            overflow: "hidden",
          }}
        >
          {/* Header */}
          <Box
            sx={{
              p: 3,
              display: "flex",
              flexDirection: "column",
              alignItems: "center",
              borderBottom: "1px solid #eaedf0",
            }}
          >
            <Box
              sx={{
                width: 60,
                height: 60,
                bgcolor: "#F0F3F5",
                borderRadius: "50%",
                display: "flex",
                alignItems: "center",
                justifyContent: "center",
                mb: 1,
              }}
            >
              <Avatar sx={{ width: 40, height: 40, bgcolor: "transparent" }}>
                <SmartToyIcon sx={{ color: "#A3AED0" }} />
              </Avatar>
            </Box>
            <Typography variant="body2" sx={{ color: "#718096", mb: 0.5 }}>
              Great work,
            </Typography>
            <Typography variant="h5" sx={{ fontWeight: 600, mb: 1 }}>
              {userName}
            </Typography>
          </Box>

          {/* Simulation details */}
          <Box
            sx={{
              display: "flex",
              justifyContent: "center",
              gap: 2,
              p: 2,
              borderBottom: "1px solid #eaedf0",
            }}
          >
            <Chip
              label={simulationName}
              variant="outlined"
              sx={{
                borderRadius: "8px",
                color: "#4A5568",
                bgcolor: "#f7fafc",
                border: "none",
                fontSize: "13px",
              }}
            />
            <Chip
              label={level}
              variant="outlined"
              sx={{
                borderRadius: "8px",
                color: "#4A5568",
                bgcolor: "#f7fafc",
                border: "none",
                fontSize: "13px",
              }}
            />
            <Chip
              label={`Sim Type: ${simType}`}
              variant="outlined"
              sx={{
                borderRadius: "8px",
                color: "#4A5568",
                bgcolor: "#f7fafc",
                border: "none",
                fontSize: "13px",
              }}
            />
            <Chip
              label={`${attemptType} Attempt`}
              variant="outlined"
              sx={{
                borderRadius: "8px",
                color: "#4A5568",
                bgcolor: "#f7fafc",
                border: "none",
                fontSize: "13px",
              }}
            />
          </Box>

          {/* Score details */}
          <Box sx={{ px: 4, py: 3 }}>
            <Box
              sx={{
                display: "flex",
                justifyContent: "space-between",
                alignItems: "center",
                mb: 3,
              }}
            >
              <Typography variant="subtitle1" sx={{ fontWeight: 600 }}>
                Score Details
              </Typography>
              <Box sx={{ display: "flex", alignItems: "center", gap: 1 }}>
                <Typography variant="body2" sx={{ color: "#718096" }}>
                  Min passing score:
                </Typography>
                <Typography
                  variant="body2"
                  sx={{ color: "#6366F1", fontWeight: 600 }}
                >
                  {MIN_PASSING_SCORE}%
                </Typography>
                <Chip
                  label={isPassed ? "Passed" : "Failed"}
                  size="small"
                  sx={{
                    bgcolor: isPassed ? "#E6FFFA" : "#FFF5F5",
                    color: isPassed ? "#319795" : "#E53E3E",
                    fontSize: "12px",
                    height: "22px",
                  }}
                />
              </Box>
            </Box>

            {/* Metrics */}
            <Box sx={{ display: "flex", flexWrap: "wrap", gap: 4 }}>
              {/* Sim Score */}
              <Box
                sx={{
                  display: "flex",
                  flexDirection: "column",
                  alignItems: "center",
                  minWidth: "100px",
                }}
              >
                <Box
                  sx={{
                    width: 40,
                    height: 40,
                    bgcolor: "#EBF4FF",
                    borderRadius: "50%",
                    display: "flex",
                    alignItems: "center",
                    justifyContent: "center",
                    mb: 1,
                  }}
                >
                  <SignalIcon sx={{ color: "#3182CE" }} />
                </Box>
                <Typography variant="body2" sx={{ color: "#718096", mb: 0.5 }}>
                  Sim Score
                </Typography>
                <Typography variant="h6" sx={{ fontWeight: 600 }}>
                  {scores ? `${Math.round(scores.sim_accuracy)}%` : "86%"}
                </Typography>
              </Box>

              {/* Completion Time */}
              <Box
                sx={{
                  display: "flex",
                  flexDirection: "column",
                  alignItems: "center",
                  minWidth: "100px",
                }}
              >
                <Box
                  sx={{
                    width: 40,
                    height: 40,
                    bgcolor: "#EBF4FF",
                    borderRadius: "50%",
                    display: "flex",
                    alignItems: "center",
                    justifyContent: "center",
                    mb: 1,
                  }}
                >
                  <AccessTimeIcon sx={{ color: "#3182CE" }} />
                </Box>
                <Typography variant="body2" sx={{ color: "#718096", mb: 0.5 }}>
                  Completion Time
                </Typography>
                <Typography variant="h6" sx={{ fontWeight: 600 }}>
                  {formatCompletionTime(duration)}
                </Typography>
              </Box>

              {/* Confidence */}
              <Box
                sx={{
                  display: "flex",
                  flexDirection: "column",
                  alignItems: "center",
                  minWidth: "100px",
                }}
              >
                <Box
                  sx={{
                    width: 40,
                    height: 40,
                    bgcolor: "#EBF4FF",
                    borderRadius: "50%",
                    display: "flex",
                    alignItems: "center",
                    justifyContent: "center",
                    mb: 1,
                  }}
                >
                  <SatisfiedIcon sx={{ color: "#3182CE" }} />
                </Box>
                <Typography variant="body2" sx={{ color: "#718096", mb: 0.5 }}>
                  Confidence
                </Typography>
                <Typography variant="h6" sx={{ fontWeight: 600 }}>
                  {scores && scores.confidence >= 80
                    ? "High"
                    : scores && scores.confidence >= 60
                    ? "Medium"
                    : "Low"}
                </Typography>
              </Box>

              {/* Concentration */}
              <Box
                sx={{
                  display: "flex",
                  flexDirection: "column",
                  alignItems: "center",
                  minWidth: "100px",
                }}
              >
                <Box
                  sx={{
                    width: 40,
                    height: 40,
                    bgcolor: "#EBF4FF",
                    borderRadius: "50%",
                    display: "flex",
                    alignItems: "center",
                    justifyContent: "center",
                    mb: 1,
                  }}
                >
                  <PsychologyIcon sx={{ color: "#3182CE" }} />
                </Box>
                <Typography variant="body2" sx={{ color: "#718096", mb: 0.5 }}>
                  Concentration
                </Typography>
                <Typography variant="h6" sx={{ fontWeight: 600 }}>
                  {scores && scores.concentration >= 80
                    ? "High"
                    : scores && scores.concentration >= 60
                    ? "Medium"
                    : "Low"}
                </Typography>
              </Box>

              {/* Energy */}
              <Box
                sx={{
                  display: "flex",
                  flexDirection: "column",
                  alignItems: "center",
                  minWidth: "100px",
                }}
              >
                <Box
                  sx={{
                    width: 40,
                    height: 40,
                    bgcolor: "#EBF4FF",
                    borderRadius: "50%",
                    display: "flex",
                    alignItems: "center",
                    justifyContent: "center",
                    mb: 1,
                  }}
                >
                  <EnergyIcon sx={{ color: "#3182CE" }} />
                </Box>
                <Typography variant="body2" sx={{ color: "#718096", mb: 0.5 }}>
                  Energy
                </Typography>
                <Typography variant="h6" sx={{ fontWeight: 600 }}>
                  {scores && scores.energy >= 80
                    ? "High"
                    : scores && scores.energy >= 60
                    ? "Medium"
                    : "Low"}
                </Typography>
              </Box>
            </Box>

            {/* Buttons */}
            <Box sx={{ display: "flex", gap: 2, mt: 4 }}>
              <Button
                fullWidth
                variant="outlined"
                onClick={handleRestartSim}
                sx={{
                  borderColor: "#E2E8F0",
                  color: "#4A5568",
                  "&:hover": {
                    borderColor: "#CBD5E0",
                    bgcolor: "#F7FAFC",
                  },
                  py: 1.5,
                  borderRadius: "8px",
                }}
              >
                Restart Sim
              </Button>
              <Button
                fullWidth
                variant="contained"
                onClick={handleViewPlayback}
                sx={{
                  bgcolor: "#4299E1",
                  "&:hover": {
                    bgcolor: "#3182CE",
                  },
                  py: 1.5,
                  borderRadius: "8px",
                }}
              >
                View Playback
              </Button>
            </Box>
          </Box>
        </Paper>
      </Box>
    );
  }

  return (
    <Box sx={{ height: "100%", bgcolor: "white", py: 0, px: 0 }}>
      {/* Pause Overlay */}
      <Modal
        open={isPaused && isStarted}
        onClose={togglePause}
        closeAfterTransition
        slotProps={{
          backdrop: {
            timeout: 500,
          },
        }}
        sx={{
          backdropFilter: "blur(5px)",
        }}
      >
        <Fade in={isPaused && isStarted}>
          <Box
            sx={{
              position: "absolute",
              top: "50%",
              left: "50%",
              transform: "translate(-50%, -50%)",
              width: 400,
              bgcolor: "background.paper",
              borderRadius: 2,
              boxShadow: 24,
              p: 4,
              textAlign: "center",
            }}
          >
            <PlayArrow sx={{ fontSize: 60, color: "primary.main", mb: 2 }} />
            <Typography variant="h5" component="h2" sx={{ mb: 2 }}>
              Simulation Paused
            </Typography>
            <Typography variant="body1" sx={{ mb: 3 }}>
              Click anywhere or press the play button to continue
            </Typography>
            <Button
              variant="contained"
              onClick={togglePause}
              startIcon={<PlayArrow />}
            >
              Resume Simulation
            </Button>
          </Box>
        </Fade>
      </Modal>

      {/* Header */}
      <Box sx={{ maxWidth: "900px", mx: "auto", borderRadius: "16px", mt: 1 }}>
        <Stack
          direction="row"
          sx={{
            p: 1.5,
            borderBottom: "1px solid",
            borderColor: "divider",
            backgroundColor: "#F9FAFB",
            borderRadius: "16px",
            gap: "20px",
            justifyContent: "space-between",
          }}
        >
          <Typography
            variant="body2"
            color="text.main"
            sx={{ borderRadius: "8px", padding: "4px 8px" }}
          >
            {simulationName}
          </Typography>
          <Typography
            variant="body2"
            color="text.main"
            sx={{
              backgroundColor: "#ECEFF3",
              borderRadius: "12px",
              padding: "4px 8px",
            }}
          >
            {level}
          </Typography>
          <Typography
            variant="body2"
            color="text.main"
            sx={{
              backgroundColor: "#ECEFF3",
              borderRadius: "12px",
              padding: "4px 8px",
            }}
          >
            Sim Type: {simType}
          </Typography>
          <Typography
            variant="body2"
            color="text.main"
            sx={{
              backgroundColor: "#ECEFF3",
              borderRadius: "12px",
              padding: "4px 8px",
            }}
          >
            {attemptType} Attempt
          </Typography>
          <Typography
            variant="body2"
            color="text.main"
            sx={{
              backgroundColor: "#ECEFF3",
              borderRadius: "12px",
              padding: "4px 8px",
              ml: "auto",
              color: "#0037ff",
            }}
          >
            {formatTime(elapsedTime)}
          </Typography>
        </Stack>
      </Box>

      {!isStarted ? (
        <Box
          sx={{
            display: "flex",
            flexDirection: "column",
            alignItems: "center",
            justifyContent: "center",
            minHeight: "360px",
            width: "50%",
            mx: "auto",
            my: 6,
            border: "1px solid #DEE2FD",
            borderRadius: 4,
          }}
        >
          <Box
            sx={{
              bgcolor: "#f5f7ff",
              borderRadius: "50%",
              p: 2,
              mb: 2,
            }}
          >
            <VisibilityIcon sx={{ fontSize: 48, color: "#DEE2FD" }} />
          </Box>
          <Typography
            variant="h4"
            sx={{ fontWeight: 800, color: "#1a1a1a", mb: 1 }}
          >
            Start Simulation
          </Typography>
          <Typography sx={{ color: "#666", mb: 3 }}>
            Press start to attempt the Visual Simulation
          </Typography>
          <Button
            variant="contained"
            startIcon={<PlayArrow />}
            onClick={handleStart}
            disabled={isStarting || !userId}
            sx={{
              bgcolor: "#0037ff",
              color: "white",
              px: 6,
              py: 1.5,
              borderRadius: 2,
              textTransform: "none",
              fontSize: "16px",
              "&:hover": {
                bgcolor: "#002ed4",
              },
            }}
          >
            {isStarting ? "Starting..." : "Start Simulation"}
          </Button>
          <Button
            variant="text"
            onClick={onBackToList}
            sx={{
              mt: 2,
              color: "#666",
              textTransform: "none",
              border: "1px solid #DEE2FD",
              px: 8,
              py: 1.5,
              borderRadius: 2,
              fontSize: "16px",
            }}
          >
            Back to Sim List
          </Button>
        </Box>
      ) : (
        <Box
          sx={{
            height: "calc(100vh - 130px)",
            bgcolor: "background.default",
            display: "flex",
            flexDirection: "column",
          }}
        >
          {/* Main content - Modified to be more compact vertically */}
          <Box
            sx={{
              flex: 1,
              display: "flex",
              maxWidth: "1200px",
              mx: "auto",
              mt: 1,
            }}
          >
            {/* Left side - Visual interface */}
            <Box sx={{ flex: 1, p: 1 }} ref={imageContainerRef}>
              <Box
                sx={{
                  width: "100%",
                  height: "100%",
                  position: "relative",
                  bgcolor: "background.paper",
                  borderRadius: 1,
                  overflow: "hidden",
                }}
              >
                {isLoadingVisuals ? (
                  <Box sx={{ textAlign: "center", p: 4 }}>
                    <CircularProgress size={40} sx={{ mb: 2 }} />
                    <Typography>Loading simulation visuals...</Typography>
                  </Box>
                ) : !currentSlide || !slides.get(currentSlide.imageId) ? (
                  <Box sx={{ textAlign: "center", p: 4 }}>
                    <Typography color="text.secondary">
                      No visual content available
                    </Typography>
                  </Box>
                ) : (
                  <Box sx={{ position: "relative" }}>
                    <img
                      ref={imageRef}
                      src={slides.get(currentSlide.imageId)}
                      alt={currentSlide.imageName || "Simulation slide"}
                      style={{
                        width: "100%",
                        height: "auto",
                        objectFit: "contain",
                        display: "block",
                        maxHeight: "calc(100vh - 180px)",
                      }}
                      onLoad={handleImageLoad}
                    />

                    {/* Timeout indicator (simplified, without text) */}
                    {timeoutActive &&
                      currentItem?.type === "hotspot" &&
                      currentItem.settings?.timeoutDuration &&
                      !isPaused && (
                        <Box
                          sx={{
                            position: "absolute",
                            top: 10,
                            right: 10,
                            bgcolor: "rgba(0, 0, 0, 0.6)",
                            color: "white",
                            p: 1,
                            borderRadius: 2,
                            display: "flex",
                            alignItems: "center",
                            gap: 1,
                            zIndex: 100,
                          }}
                        ></Box>
                      )}

                    {/* Render hotspots directly on the image */}
                    {imageLoaded &&
                      currentItem?.type === "hotspot" &&
                      currentItem.coordinates &&
                      !shouldSkipHotspot() && (
                        <>
                          {/* Button hotspot */}
                          {(currentItem.hotspotType === "button" ||
                            !currentItem.hotspotType) && (
                            <Box
                              onClick={handleHotspotClick}
                              sx={{
                                position: "absolute",
                                cursor: "pointer",
                                left: `${
                                  scaleCoordinates(currentItem.coordinates)
                                    ?.left
                                }px`,
                                top: `${
                                  scaleCoordinates(currentItem.coordinates)?.top
                                }px`,
                                width: `${
                                  scaleCoordinates(currentItem.coordinates)
                                    ?.width
                                }px`,
                                height: `${
                                  scaleCoordinates(currentItem.coordinates)
                                    ?.height
                                }px`,
                                zIndex: 10,
                              }}
                            >
                              <Button
                                fullWidth
                                variant="contained"
                                sx={{
                                  height: "100%",
                                  backgroundColor:
                                    currentItem.settings?.buttonColor ||
                                    "#444CE7",
                                  color:
                                    currentItem.settings?.textColor ||
                                    "#FFFFFF",
                                  "&:hover": {
                                    backgroundColor:
                                      currentItem.settings?.buttonColor ||
                                      "#444CE7",
                                  },
                                  boxShadow: highlightHotspot ? 4 : 0,
                                  border: highlightHotspot
                                    ? `2px solid ${getHighlightColor()}`
                                    : "none",
                                }}
                              >
                                {currentItem.name || "Click here"}
                              </Button>
                            </Box>
                          )}

                          {/* Dropdown hotspot */}
                          {currentItem.hotspotType === "dropdown" && (
                            <Box
                              sx={{
                                position: "absolute",
                                left: `${
                                  scaleCoordinates(currentItem.coordinates)
                                    ?.left
                                }px`,
                                top: `${
                                  scaleCoordinates(currentItem.coordinates)?.top
                                }px`,
                                width: `${
                                  scaleCoordinates(currentItem.coordinates)
                                    ?.width
                                }px`,
                                zIndex: 10,
                              }}
                            >
                              <FormControl fullWidth>
                                <Select
                                  value={dropdownValue}
                                  displayEmpty
                                  onClick={handleHotspotClick}
                                  open={dropdownOpen}
                                  onClose={() => setDropdownOpen(false)}
                                  sx={{
                                    height: `${
                                      scaleCoordinates(currentItem.coordinates)
                                        ?.height
                                    }px`,
                                    bgcolor: "white",
                                    border: highlightHotspot
                                      ? `2px solid ${getHighlightColor()}`
                                      : "1px solid #ddd",
                                    boxShadow: highlightHotspot ? 2 : 0,
                                  }}
                                >
                                  <MenuItem value="" disabled>
                                    {currentItem.settings?.placeholder ||
                                      "Select an option"}
                                  </MenuItem>
                                  {(
                                    currentItem.options || [
                                      "Option 1",
                                      "Option 2",
                                      "Option 3",
                                    ]
                                  ).map((option, idx) => (
                                    <MenuItem
                                      key={idx}
                                      value={option}
                                      onClick={() =>
                                        handleDropdownSelect(option)
                                      }
                                    >
                                      {option}
                                    </MenuItem>
                                  ))}
                                </Select>
                              </FormControl>
                            </Box>
                          )}

                          {/* Checkbox hotspot */}
                          {currentItem.hotspotType === "checkbox" && (
                            <Box
                              onClick={handleHotspotClick}
                              sx={{
                                position: "absolute",
                                left: `${
                                  scaleCoordinates(currentItem.coordinates)
                                    ?.left
                                }px`,
                                top: `${
                                  scaleCoordinates(currentItem.coordinates)?.top
                                }px`,
                                cursor: "pointer",
                                display: "flex",
                                alignItems: "center",
                                zIndex: 10,
                              }}
                            >
                              <Checkbox
                                checked={checkboxChecked}
                                sx={{
                                  padding: 0,
                                  "& .MuiSvgIcon-root": {
                                    fontSize: `${
                                      scaleCoordinates(currentItem.coordinates)
                                        ?.height
                                    }px`,
                                  },
                                  color: highlightHotspot
                                    ? getHighlightColor()
                                    : "action.active",
                                  "&.Mui-checked": {
                                    color: "#444CE7",
                                  },
                                }}
                              />
                              {currentItem.name && (
                                <Typography
                                  variant="body2"
                                  sx={{ ml: 1, color: "text.primary" }}
                                >
                                  {currentItem.name}
                                </Typography>
                              )}
                            </Box>
                          )}

                          {/* Text field hotspot */}
                          {currentItem.hotspotType === "textfield" && (
                            <Box
                              sx={{
                                position: "absolute",
                                left: `${
                                  scaleCoordinates(currentItem.coordinates)
                                    ?.left
                                }px`,
                                top: `${
                                  scaleCoordinates(currentItem.coordinates)?.top
                                }px`,
                                width: `${
                                  scaleCoordinates(currentItem.coordinates)
                                    ?.width
                                }px`,
                                zIndex: 10,
                              }}
                            >
                              <TextField
                                fullWidth
                                value={textInputValue}
                                onChange={(e) =>
                                  setTextInputValue(e.target.value)
                                }
                                onKeyDown={handleTextInputSubmit}
                                placeholder={
                                  currentItem.settings?.placeholder ||
                                  "Type and press Enter"
                                }
                                variant="outlined"
                                sx={{
                                  "& .MuiOutlinedInput-root": {
                                    height: `${
                                      scaleCoordinates(currentItem.coordinates)
                                        ?.height
                                    }px`,
                                    bgcolor: "white",
                                    "& fieldset": {
                                      borderColor: highlightHotspot
                                        ? getHighlightColor()
                                        : "rgba(0, 0, 0, 0.23)",
                                      borderWidth: highlightHotspot ? 2 : 1,
                                    },
                                    "&:hover fieldset": {
                                      borderColor: getHighlightColor(),
                                    },
                                    "&.Mui-focused fieldset": {
                                      borderColor: getHighlightColor(),
                                    },
                                  },
                                }}
                                autoFocus
                              />
                            </Box>
                          )}

<<<<<<< HEAD
                          {/* Highlight hotspot - Only render if hideHighlights is false */}
                          {currentItem.hotspotType === "highlight" &&
                            !levelSettings.hideHighlights && (
                              <Box
                                onClick={() => {
                                  console.log("Highlight hotspot clicked");
                                  handleHotspotClick();
                                }}
=======
                          {/* Highlight hotspot */}
                          {currentItem.hotspotType === "highlight" && (
                            <Box
                              onClick={() => {
                                console.log("Highlight hotspot clicked");
                                handleHotspotClick();
                              }}
                              sx={{
                                position: "absolute",
                                cursor: "pointer",
                                left: `${
                                  scaleCoordinates(currentItem.coordinates)
                                    ?.left
                                }px`,
                                top: `${
                                  scaleCoordinates(currentItem.coordinates)?.top
                                }px`,
                                width: `${
                                  scaleCoordinates(currentItem.coordinates)
                                    ?.width
                                }px`,
                                height: `${
                                  scaleCoordinates(currentItem.coordinates)
                                    ?.height
                                }px`,
                                border: "4px solid",
                                borderColor: getHighlightColor(),
                                boxShadow: highlightHotspot
                                  ? `0 0 12px 3px ${getHighlightColor()}`
                                  : "none",
                                borderRadius: "4px",
                                backgroundColor: "transparent",
                                transition: "box-shadow 0.3s",
                                zIndex: 10,
                              }}
                            />
                          )}

                          {/* Coaching tip button */}
                          {(currentItem.hotspotType === "coaching" ||
                            currentItem.hotspotType === "coachingtip") && (
                            <Box
                              onClick={handleHotspotClick}
                              sx={{
                                position: "absolute",
                                cursor: "pointer",
                                left: `${
                                  scaleCoordinates(currentItem.coordinates)
                                    ?.left
                                }px`,
                                top: `${
                                  scaleCoordinates(currentItem.coordinates)?.top
                                }px`,
                                width: `${
                                  scaleCoordinates(currentItem.coordinates)
                                    ?.width
                                }px`,
                                height: `${
                                  scaleCoordinates(currentItem.coordinates)
                                    ?.height
                                }px`,
                                zIndex: 50,
                              }}
                            >
                              <Button
                                fullWidth
                                variant="contained"
>>>>>>> 2b55d8bf
                                sx={{
                                  position: "absolute",
                                  cursor: "pointer",
                                  left: `${scaleCoordinates(currentItem.coordinates)?.left}px`,
                                  top: `${scaleCoordinates(currentItem.coordinates)?.top}px`,
                                  width: `${scaleCoordinates(currentItem.coordinates)?.width}px`,
                                  height: `${scaleCoordinates(currentItem.coordinates)?.height}px`,
                                  border: "4px solid",
                                  borderColor: getHighlightColor(),
                                  boxShadow: highlightHotspot
                                    ? `0 0 12px 3px ${getHighlightColor()}`
                                    : "none",
                                  borderRadius: "4px",
                                  backgroundColor: "transparent",
                                  transition: "box-shadow 0.3s",
                                  zIndex: 10,
                                }}
                              />
                            )}
                        </>
                      )}
                  </Box>
                )}
              </Box>
            </Box>

            {/* Right side - Empty sidebar (to match layout of other components) */}
            <Box
              sx={{
                width: 320,
                borderLeft: 1,
                borderColor: "divider",
                bgcolor: "background.paper",
                display: "flex",
                flexDirection: "column",
              }}
            >
              {/* Empty sidebar with status header to match other components */}
              <Box
                sx={{
                  p: 1.5,
                  borderBottom: 1,
                  borderColor: "divider",
                  display: "flex",
                  alignItems: "center",
                  justifyContent: "space-between",
                  height: "50px",
                  flexShrink: 0,
                }}
              >
                <Typography variant="subtitle2" color="text.secondary">
                  Visual Mode ({simulationStatus})
                </Typography>
                <Box>
                  <IconButton
                    onClick={togglePause}
                    sx={{ bgcolor: "grey.100", mr: 1 }}
                    size="small"
                  >
                    {isPaused ? (
                      <PlayArrow fontSize="small" />
                    ) : (
                      <Pause fontSize="small" />
                    )}
                  </IconButton>

                  <IconButton
                    onClick={handleEndSimulation}
                    sx={{
                      bgcolor: "error.main",
                      color: "white",
                      "&:hover": { bgcolor: "error.dark" },
                    }}
                    size="small"
                  >
                    <CallEnd fontSize="small" />
                  </IconButton>
                </Box>
              </Box>

              {/* Empty content area - made more compact */}
              <Box
                sx={{
                  flex: 1,
                  display: "flex",
                  flexDirection: "column",
                  alignItems: "center",
                  justifyContent: "center",
                  p: 2,
                  color: "text.secondary",
                  textAlign: "center",
                }}
              >
                <VisibilityIcon
                  sx={{ fontSize: 36, color: "grey.400", mb: 1 }}
                />
                <Typography variant="body2" sx={{ mb: 1 }}>
                  Visual Mode
                </Typography>
                <Typography variant="caption">
                  Interact with the interface on the left to navigate through
                  the simulation
                </Typography>
              </Box>
            </Box>
          </Box>
        </Box>
      )}
    </Box>
  );
};

export default VisualSimulationPage;<|MERGE_RESOLUTION|>--- conflicted
+++ resolved
@@ -87,7 +87,7 @@
 
   // Visual-specific state
   const [simulationData, setSimulationData] = useState<SimulationData | null>(
-    null
+    null,
   );
   const [slides, setSlides] = useState<Map<string, string>>(new Map());
   const [currentSlideIndex, setCurrentSlideIndex] = useState(0);
@@ -122,7 +122,6 @@
   const currentSequence = currentSlide.sequence || [];
   const currentItem = currentSequence[currentSequenceIndex];
 
-<<<<<<< HEAD
   // Get level settings based on the selected level
   const getLevelSettings = () => {
     if (!simulationData) return {};
@@ -162,7 +161,7 @@
 
     return false;
   };
-=======
+
   // user attempt sequence data
   const [attemptSequenceData, setAttemptSequenceData] = useState<
     AttemptInterface[]
@@ -171,7 +170,6 @@
   useEffect(() => {
     console.log("attempt Simulation page ------- ", attemptSequenceData);
   }, [attemptSequenceData]);
->>>>>>> 2b55d8bf
 
   // Debug current slide and sequence
   useEffect(() => {
@@ -376,7 +374,7 @@
 
       setImageLoaded(true);
       console.log(
-        `Image loaded with scales - width: ${widthScale}, height: ${heightScale}`
+        `Image loaded with scales - width: ${widthScale}, height: ${heightScale}`,
       );
     }
   };
@@ -405,7 +403,7 @@
       "Moving to next item from",
       currentSequenceIndex,
       "in slide",
-      currentSlideIndex
+      currentSlideIndex,
     );
     if (currentSequenceIndex < currentSequence.length - 1) {
       // Next item in current slide
@@ -451,7 +449,7 @@
         console.log(`Clicked outside currentItem at x=${x}, y=${y}`);
         setAttemptSequenceData((prevData) => {
           const existingItem = prevData.find(
-            (item) => item.id === currentItem.id
+            (item) => item.id === currentItem.id,
           );
           if (existingItem) {
             return [
@@ -572,7 +570,7 @@
 
   // Updated to use both width and height scales
   const scaleCoordinates = (
-    coords: { x: number; y: number; width: number; height: number } | undefined
+    coords: { x: number; y: number; width: number; height: number } | undefined,
   ) => {
     if (!coords) return null;
 
@@ -623,7 +621,7 @@
       e.preventDefault();
       setAttemptSequenceData((prevData) => {
         const existingItem = prevData.find(
-          (item) => item.id === currentItem.id
+          (item) => item.id === currentItem.id,
         );
         if (existingItem) {
           return [
@@ -688,7 +686,7 @@
       const response = await startVisualSimulation(
         userId,
         simulationId,
-        assignmentId
+        assignmentId,
       );
 
       console.log("Start visual simulation response:", response);
@@ -782,7 +780,7 @@
         userId,
         simulationId,
         simulationProgressId,
-        attemptSequenceData
+        attemptSequenceData,
       );
 
       if (response && response.scores) {
@@ -1068,8 +1066,8 @@
                   {scores && scores.confidence >= 80
                     ? "High"
                     : scores && scores.confidence >= 60
-                    ? "Medium"
-                    : "Low"}
+                      ? "Medium"
+                      : "Low"}
                 </Typography>
               </Box>
 
@@ -1103,8 +1101,8 @@
                   {scores && scores.concentration >= 80
                     ? "High"
                     : scores && scores.concentration >= 60
-                    ? "Medium"
-                    : "Low"}
+                      ? "Medium"
+                      : "Low"}
                 </Typography>
               </Box>
 
@@ -1138,8 +1136,8 @@
                   {scores && scores.energy >= 80
                     ? "High"
                     : scores && scores.energy >= 60
-                    ? "Medium"
-                    : "Low"}
+                      ? "Medium"
+                      : "Low"}
                 </Typography>
               </Box>
             </Box>
@@ -1683,7 +1681,6 @@
                             </Box>
                           )}
 
-<<<<<<< HEAD
                           {/* Highlight hotspot - Only render if hideHighlights is false */}
                           {currentItem.hotspotType === "highlight" &&
                             !levelSettings.hideHighlights && (
@@ -1692,44 +1689,37 @@
                                   console.log("Highlight hotspot clicked");
                                   handleHotspotClick();
                                 }}
-=======
-                          {/* Highlight hotspot */}
-                          {currentItem.hotspotType === "highlight" && (
-                            <Box
-                              onClick={() => {
-                                console.log("Highlight hotspot clicked");
-                                handleHotspotClick();
-                              }}
-                              sx={{
-                                position: "absolute",
-                                cursor: "pointer",
-                                left: `${
-                                  scaleCoordinates(currentItem.coordinates)
-                                    ?.left
-                                }px`,
-                                top: `${
-                                  scaleCoordinates(currentItem.coordinates)?.top
-                                }px`,
-                                width: `${
-                                  scaleCoordinates(currentItem.coordinates)
-                                    ?.width
-                                }px`,
-                                height: `${
-                                  scaleCoordinates(currentItem.coordinates)
-                                    ?.height
-                                }px`,
-                                border: "4px solid",
-                                borderColor: getHighlightColor(),
-                                boxShadow: highlightHotspot
-                                  ? `0 0 12px 3px ${getHighlightColor()}`
-                                  : "none",
-                                borderRadius: "4px",
-                                backgroundColor: "transparent",
-                                transition: "box-shadow 0.3s",
-                                zIndex: 10,
-                              }}
-                            />
-                          )}
+                                sx={{
+                                  position: "absolute",
+                                  cursor: "pointer",
+                                  left: `${
+                                    scaleCoordinates(currentItem.coordinates)
+                                      ?.left
+                                  }px`,
+                                  top: `${
+                                    scaleCoordinates(currentItem.coordinates)
+                                      ?.top
+                                  }px`,
+                                  width: `${
+                                    scaleCoordinates(currentItem.coordinates)
+                                      ?.width
+                                  }px`,
+                                  height: `${
+                                    scaleCoordinates(currentItem.coordinates)
+                                      ?.height
+                                  }px`,
+                                  border: "4px solid",
+                                  borderColor: getHighlightColor(),
+                                  boxShadow: highlightHotspot
+                                    ? `0 0 12px 3px ${getHighlightColor()}`
+                                    : "none",
+                                  borderRadius: "4px",
+                                  backgroundColor: "transparent",
+                                  transition: "box-shadow 0.3s",
+                                  zIndex: 10,
+                                }}
+                              />
+                            )}
 
                           {/* Coaching tip button */}
                           {(currentItem.hotspotType === "coaching" ||
@@ -1760,14 +1750,25 @@
                               <Button
                                 fullWidth
                                 variant="contained"
->>>>>>> 2b55d8bf
                                 sx={{
                                   position: "absolute",
                                   cursor: "pointer",
-                                  left: `${scaleCoordinates(currentItem.coordinates)?.left}px`,
-                                  top: `${scaleCoordinates(currentItem.coordinates)?.top}px`,
-                                  width: `${scaleCoordinates(currentItem.coordinates)?.width}px`,
-                                  height: `${scaleCoordinates(currentItem.coordinates)?.height}px`,
+                                  left: `${
+                                    scaleCoordinates(currentItem.coordinates)
+                                      ?.left
+                                  }px`,
+                                  top: `${
+                                    scaleCoordinates(currentItem.coordinates)
+                                      ?.top
+                                  }px`,
+                                  width: `${
+                                    scaleCoordinates(currentItem.coordinates)
+                                      ?.width
+                                  }px`,
+                                  height: `${
+                                    scaleCoordinates(currentItem.coordinates)
+                                      ?.height
+                                  }px`,
                                   border: "4px solid",
                                   borderColor: getHighlightColor(),
                                   boxShadow: highlightHotspot
@@ -1779,7 +1780,8 @@
                                   zIndex: 10,
                                 }}
                               />
-                            )}
+                            </Box>
+                          )}
                         </>
                       )}
                   </Box>
