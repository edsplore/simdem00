--- conflicted
+++ resolved
@@ -159,17 +159,12 @@
     console.log("Chat preview request payload:", payload);
 
     const response = await apiClient.post<ChatPreviewResponse>(
-<<<<<<< HEAD
-      "/api/simulations/start-chat-preview",
-      payload,
-=======
       "/simulations/start-chat-preview",
       {
         user_id: userId,
         sim_id: simulationId,
         message: message,
       },
->>>>>>> 68b802e5
     );
 
     console.log("Chat preview response:", response.data);
