import apiClient from "./api/interceptors";

export interface Tag {
  id: string;
  name: string;
  created_by: string;
  created_at: string;
  last_modified_by: string;
  last_modified_at: string;
}

export interface CreateTagResponse {
  id: string;
  status: string;
}

/**
 * Fetches all tags created by users
 * @param userId The user ID making the request
 * @returns Promise with array of tags
 */
export const fetchTags = async (userId: string): Promise<Tag[]> => {
  try {
<<<<<<< HEAD
    const response = await apiClient.post("/api/tags/fetch", {
      user_id: userId,
=======
    const response = await apiClient.post('/tags/fetch', {
      user_id: userId
>>>>>>> 68b802e5
    });

    return response.data.tags || [];
  } catch (error) {
    console.error("Error fetching tags:", error);
    return [];
  }
};

/**
 * Creates a new tag
 * @param userId The user ID creating the tag
 * @param tagName The name of the tag to create
 * @returns Promise with the created tag response
 */
export const createTag = async (
  userId: string,
  tagName: string,
): Promise<CreateTagResponse> => {
  try {
<<<<<<< HEAD
    const response = await apiClient.post("/api/tags/create", {
=======
    const response = await apiClient.post('/tags/create', {
>>>>>>> 68b802e5
      user_id: userId,
      name: tagName,
    });

    return response.data;
  } catch (error) {
    console.error("Error creating tag:", error);
    throw error;
  }
};<|MERGE_RESOLUTION|>--- conflicted
+++ resolved
@@ -21,13 +21,8 @@
  */
 export const fetchTags = async (userId: string): Promise<Tag[]> => {
   try {
-<<<<<<< HEAD
-    const response = await apiClient.post("/api/tags/fetch", {
-      user_id: userId,
-=======
     const response = await apiClient.post('/tags/fetch', {
       user_id: userId
->>>>>>> 68b802e5
     });
 
     return response.data.tags || [];
@@ -48,11 +43,7 @@
   tagName: string,
 ): Promise<CreateTagResponse> => {
   try {
-<<<<<<< HEAD
-    const response = await apiClient.post("/api/tags/create", {
-=======
     const response = await apiClient.post('/tags/create', {
->>>>>>> 68b802e5
       user_id: userId,
       name: tagName,
     });
