--- conflicted
+++ resolved
@@ -336,11 +336,7 @@
 ): Promise<CompleteSimulationResponse> => {
   try {
     const response = await apiClient.get<CompleteSimulationResponse>(
-<<<<<<< HEAD
-      `/api/simulations/fetch/${simulationId}`,
-=======
       `/simulations/fetch/${simulationId}`,
->>>>>>> 68b802e5
     );
 
     return response.data;
@@ -367,11 +363,7 @@
     };
 
     const response = await apiClient.post<CloneSimulationResponse>(
-<<<<<<< HEAD
-      "/api/simulations/clone",
-=======
       "/simulations/clone",
->>>>>>> 68b802e5
       cloneData,
     );
 
