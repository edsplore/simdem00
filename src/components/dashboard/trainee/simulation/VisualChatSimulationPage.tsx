import React, { useState, useRef, useEffect, useCallback } from "react";
import {
  Box,
  Typography,
  Button,
  Stack,
  Avatar,
  IconButton,
  Paper,
  Fade,
  Modal,
  Checkbox,
  TextField,
  FormControl,
  MenuItem,
  Select,
  CircularProgress,
  InputAdornment,
  Chip,
  SvgIcon,
} from "@mui/material";
import { withAlpha } from "../../../../utils/color";
import {
  PlayArrow,
  Pause,
  Phone,
  CallEnd,
  ArrowForward,
  Send as SendIcon,
  VolumeUp,
  CheckCircle,
  Person as PersonIcon,
  SupportAgent as SupportAgentIcon,
  Visibility as VisibilityIcon,
  Chat as ChatIcon,
  Timer as TimerIcon,
  AccessTime as AccessTimeIcon,
  SignalCellularAlt as SignalIcon,
  SentimentSatisfiedAlt as SatisfiedIcon,
  Psychology as PsychologyIcon,
  BatteryChargingFull as EnergyIcon,
  SmartToy as SmartToyIcon,
} from "@mui/icons-material";
import { useAuth } from "../../../../context/AuthContext";
import {
  startVisualChatAttempt,
  endVisualChatAttempt,
  StartVisualChatResponse,
  EndVisualChatResponse,
} from "../../../../services/simulation_visual_chat_attempts";
import { AttemptInterface } from "../../../../types/attempts";
import SimulationCompletionScreen from "./SimulationCompletionScreen";

// Utility interfaces for percentage-based coordinate system
interface PercentageCoordinates {
  xPercent: number; // 0-100% of image width
  yPercent: number; // 0-100% of image height
  widthPercent: number; // Width as percentage of image width
  heightPercent: number; // Height as percentage of image height
}

interface AbsoluteCoordinates {
  x: number;
  y: number;
  width: number;
  height: number;
}

const HeadsetIcon = ({ size = 64, color = "#DEE2FD" }) => (
  <SvgIcon viewBox="0 0 64 64" sx={{ width: size, height: size }}>
    <path
      d="M20.0013 48C17.068 48 14.5569 46.9556 12.468 44.8667C10.3791 42.7778 9.33464 40.2667 9.33464 37.3333V26.4667C9.33464 24.2 10.0457 22.2111 11.468 20.5C12.8902 18.7889 14.7124 17.7333 16.9346 17.3333C19.468 16.8444 21.9791 16.5 24.468 16.3C26.9569 16.1 29.468 16 32.0013 16C34.5346 16 37.0569 16.1 39.568 16.3C42.0791 16.5 44.5791 16.8444 47.068 17.3333C49.2902 17.7778 51.1124 18.8444 52.5346 20.5333C53.9569 22.2222 54.668 24.2 54.668 26.4667V37.3333C54.668 40.2667 53.6235 42.7778 51.5346 44.8667C49.4457 46.9556 46.9346 48 44.0013 48H41.3346C40.7569 48 40.1791 47.9667 39.6013 47.9C39.0235 47.8333 38.468 47.6889 37.9346 47.4667L33.668 46C33.1346 45.7778 32.5791 45.6667 32.0013 45.6667C31.4235 45.6667 30.868 45.7778 30.3346 46L26.068 47.4667C25.5346 47.6889 24.9791 47.8333 24.4013 47.9C23.8235 47.9667 23.2457 48 22.668 48H20.0013ZM20.0013 42.6667H22.668C22.9791 42.6667 23.2791 42.6444 23.568 42.6C23.8569 42.5556 24.1346 42.4889 24.4013 42.4C25.6902 42 26.9457 41.5778 28.168 41.1333C29.3902 40.6889 30.668 40.4667 32.0013 40.4667C33.3346 40.4667 34.6235 40.6778 35.868 41.1C37.1124 41.5222 38.3569 41.9556 39.6013 42.4C39.868 42.4889 40.1457 42.5556 40.4346 42.6C40.7235 42.6444 41.0235 42.6667 41.3346 42.6667H44.0013C45.468 42.6667 46.7235 42.1444 47.768 41.1C48.8124 40.0556 49.3346 38.8 49.3346 37.3333V26.4667C49.3346 25.4889 49.0235 24.6444 48.4013 23.9333C47.7791 23.2222 47.0013 22.7556 46.068 22.5333C43.7569 22.0444 41.4346 21.7222 39.1013 21.5667C36.768 21.4111 34.4013 21.3333 32.0013 21.3333C29.6013 21.3333 27.2457 21.4222 24.9346 21.6C22.6235 21.7778 20.2902 22.0889 17.9346 22.5333C17.0013 22.7111 16.2235 23.1667 15.6013 23.9C14.9791 24.6333 14.668 25.4889 14.668 26.4667V37.3333C14.668 38.8 15.1902 40.0556 16.2346 41.1C17.2791 42.1444 18.5346 42.6667 20.0013 42.6667ZM4.66797 37.3333C4.09019 37.3333 3.61241 37.1444 3.23464 36.7667C2.85686 36.3889 2.66797 35.9111 2.66797 35.3333V28.6667C2.66797 28.0889 2.85686 27.6111 3.23464 27.2333C3.61241 26.8556 4.09019 26.6667 4.66797 26.6667C5.24575 26.6667 5.72352 26.8556 6.1013 27.2333C6.47908 27.6111 6.66797 28.0889 6.66797 28.6667V35.3333C6.66797 35.9111 6.47908 36.3889 6.1013 36.7667C5.72352 37.1444 5.24575 37.3333 4.66797 37.3333ZM59.3346 37.3333C58.7569 37.3333 58.2791 37.1444 57.9013 36.7667C57.5235 36.3889 57.3346 35.9111 57.3346 35.3333V28.6667C57.3346 28.0889 57.5235 27.6111 57.9013 27.2333C58.2791 26.8556 58.7569 26.6667 59.3346 26.6667C59.9124 26.6667 60.3902 26.8556 60.768 27.2333C61.1457 27.6111 61.3346 28.0889 61.3346 28.6667V35.3333C61.3346 35.9111 61.1457 36.3889 60.768 36.7667C60.3902 37.1444 59.9124 37.3333 59.3346 37.3333Z"
      fill={color}
    />
  </SvgIcon>
);

// Utility functions for coordinate conversions
const absoluteToPercentage = (
  coords: AbsoluteCoordinates,
  imageWidth: number,
  imageHeight: number,
): PercentageCoordinates => {
  return {
    xPercent: (coords.x / imageWidth) * 100,
    yPercent: (coords.y / imageHeight) * 100,
    widthPercent: (coords.width / imageWidth) * 100,
    heightPercent: (coords.height / imageHeight) * 100,
  };
};

const percentageToAbsolute = (
  coords: PercentageCoordinates,
  imageWidth: number,
  imageHeight: number,
): AbsoluteCoordinates => {
  return {
    x: (coords.xPercent * imageWidth) / 100,
    y: (coords.yPercent * imageHeight) / 100,
    width: (coords.widthPercent * imageWidth) / 100,
    height: (coords.heightPercent * imageHeight) / 100,
  };
};

// Calculate rendered coordinates for display (with scaling)
const calculateRenderedCoordinates = (
  coords: any,
  imageElement: HTMLImageElement,
): { left: number; top: number; width: number; height: number } => {
  // Get the rendered dimensions of the image
  const rect = imageElement.getBoundingClientRect();
  const renderedWidth = rect.width;
  const renderedHeight = rect.height;

  // Check if we have percentage-based coordinates
  if (coords.xPercent !== undefined) {
    // Use percentage-based calculation
    return {
      left: (coords.xPercent * renderedWidth) / 100,
      top: (coords.yPercent * renderedHeight) / 100,
      width: (coords.widthPercent * renderedWidth) / 100,
      height: (coords.heightPercent * renderedHeight) / 100,
    };
  } else if (coords.x !== undefined) {
    // Use natural dimensions for scaling absolute coordinates
    const naturalWidth = imageElement.naturalWidth || renderedWidth;
    const naturalHeight = imageElement.naturalHeight || renderedHeight;

    return {
      left: (coords.x / naturalWidth) * renderedWidth,
      top: (coords.y / naturalHeight) * renderedHeight,
      width: (coords.width / naturalWidth) * renderedWidth,
      height: (coords.height / naturalHeight) * renderedHeight,
    };
  }

  // Fallback in case no valid coordinates
  return { left: 0, top: 0, width: 0, height: 0 };
};

// Utility function to remove any HTML tags from incoming text. This prevents
// elements like <p>, <i> or header tags from showing up in the chat display.
const stripHtmlTags = (html: string): string => {
  if (!html) return "";

  // If we have access to the DOM (browser environment) use it for more
  // reliable sanitising of the text. Fall back to a simple regex otherwise.
  if (typeof window !== "undefined") {
    const temp = document.createElement("div");
    temp.innerHTML = html;
    return temp.textContent || temp.innerText || "";
  }

  return html
    .replace(/<\/?[^>]+(>|$)/g, "")
    .replace(/&nbsp;/g, " ")
    .replace(/&amp;/g, "&")
    .replace(/&lt;/g, "<")
    .replace(/&gt;/g, ">")
    .replace(/&quot;/g, '"')
    .trim();
};

interface ChatMessage {
  id: string;
  role: "customer" | "trainee";
  text: string;
  timestamp: string;
}

interface ImageData {
  image_id: string;
  image_data: string;
}

interface SimulationData {
  id: string;
  sim_name: string;
  version: string;
  lvl1: {
    isEnabled: boolean;
    enablePractice: boolean;
    hideAgentScript: boolean;
    hideCustomerScript: boolean;
    hideKeywordScores: boolean;
    hideSentimentScores: boolean;
    hideHighlights: boolean;
    hideCoachingTips: boolean;
    enablePostSimulationSurvey: boolean;
    aiPoweredPausesAndFeedback: boolean;
  };
  lvl2: {
    isEnabled: boolean;
    enablePractice: boolean;
    hideAgentScript: boolean;
    hideCustomerScript: boolean;
    hideKeywordScores: boolean;
    hideSentimentScores: boolean;
    hideHighlights: boolean;
    hideCoachingTips: boolean;
    enablePostSimulationSurvey: boolean;
    aiPoweredPausesAndFeedback: boolean;
  };
  lvl3: {
    isEnabled: boolean;
    enablePractice: boolean;
    hideAgentScript: boolean;
    hideCustomerScript: boolean;
    hideKeywordScores: boolean;
    hideSentimentScores: boolean;
    hideHighlights: boolean;
    hideCoachingTips: boolean;
    enablePostSimulationSurvey: boolean;
    aiPoweredPausesAndFeedback: boolean;
  };
  sim_type: string;
  status: string;
  tags: string[];
  est_time: string;
  script: Array<{
    script_sentence: string;
    role: string;
    keywords: string[];
  }>;
  slidesData: Array<{
    imageId: string;
    imageName: string;
    imageUrl: string;
    sequence: Array<{
      type: string;
      id: string;
      name?: string;
      hotspotType?: string;
      coordinates?: {
        x: number;
        y: number;
        width: number;
        height: number;
      };
      settings?: any;
      role?: string;
      text?: string;
      options?: string[];
      tipText?: string;
    }>;
    masking: Array<{
      id: string;
      type: string;
      content: {
        id: string;
        type: string;
        coordinates?: {
          x: number;
          y: number;
          width: number;
          height: number;
        };
        settings?: {
          color: string;
          solid_mask: boolean;
          blur_mask: boolean;
        };
      };
      timestamp?: number;
    }>;
  }>;
}

interface VisualChatSimulationPageProps {
  simulationId: string;
  simulationName: string;
  level: string;
  simType: string;
  attemptType: string;
  onBackToList: () => void;
  onGoToNextSim?: () => void;
  onRestartSim?: () => void;
  hasNextSimulation?: boolean;
  assignmentId: string;
  simulation?: any;
}

const VisualChatSimulationPage: React.FC<VisualChatSimulationPageProps> = ({
  simulationId,
  simulationName,
  level,
  simType,
  attemptType,
  onBackToList,
  onGoToNextSim,
  hasNextSimulation,
  assignmentId,
  simulation,
  onRestartSim,
}) => {
  // Get authenticated user
  const { user } = useAuth();
  const userId = user?.id || "";
  const userName = user?.name || "User";

  // Basic simulation state
  const [isStarted, setIsStarted] = useState(false);
  const [isStarting, setIsStarting] = useState(false);
  const [isEndingChat, setIsEndingChat] = useState(false);
  const [simulationProgressId, setSimulationProgressId] = useState<
    string | null
  >(null);
  const [showCompletionScreen, setShowCompletionScreen] = useState(false);
  const [scores, setScores] = useState<EndVisualChatResponse["scores"] | null>(
    null,
  );
  const [duration, setDuration] = useState<number>(0);
  const [elapsedTime, setElapsedTime] = useState(0);
  const [isPaused, setIsPaused] = useState(false);
  const [callStatus, setCallStatus] = useState("Online");

  // Visual-chat specific state
  const [simulationData, setSimulationData] = useState<SimulationData | null>(
    null,
  );
  const [slides, setSlides] = useState<Map<string, string>>(new Map());
  const [currentSlideIndex, setCurrentSlideIndex] = useState(0);
  const [currentSequenceIndex, setCurrentSequenceIndex] = useState(0);
  const [imageLoaded, setImageLoaded] = useState(false);
  // Update to track both width and height scales
  const [imageScale, setImageScale] = useState({ width: 1, height: 1 });
  const [isProcessing, setIsProcessing] = useState(false);
  const [isLoadingVisuals, setIsLoadingVisuals] = useState(false);

  // Interactive elements state
  const [highlightHotspot, setHighlightHotspot] = useState(false);
  const [dropdownOpen, setDropdownOpen] = useState(false);
  const [dropdownValue, setDropdownValue] = useState("");
  const [checkboxChecked, setCheckboxChecked] = useState(false);
  const [textInputValue, setTextInputValue] = useState("");
  const [showCoachingTip, setShowCoachingTip] = useState(false);
  const [timeoutActive, setTimeoutActive] = useState(false);

  // Chat specific state
  const [chatMessages, setChatMessages] = useState<ChatMessage[]>([]);
  const [userInput, setUserInput] = useState("");
  const [waitingForUserInput, setWaitingForUserInput] = useState(false);
  const [expectedTraineeResponse, setExpectedTraineeResponse] = useState("");

  // Refs
  const timerRef = useRef<NodeJS.Timeout | null>(null);
  const hotspotTimeoutRef = useRef<NodeJS.Timeout | null>(null);
  const imageContainerRef = useRef<HTMLDivElement>(null);
  const imageRef = useRef<HTMLImageElement>(null);
  const chatInputRef = useRef<HTMLInputElement>(null);
  const chatContainerRef = useRef<HTMLDivElement>(null);
  const originalImageSizeRef = useRef<{ width: number; height: number }>({
    width: 0,
    height: 0,
  });
  const lastClickedHotspotRef = useRef<string | null>(null);

  const minPassingScore = simulation?.minimum_passing_score || 85;

  // Check if simulation was passed based on scores
  const isPassed = scores ? scores.FinalScore >= minPassingScore : false;

  // Get current slide and sequence data
  const slidesData = simulationData?.slidesData || [];
  const currentSlide = slidesData[currentSlideIndex] || {};
  const currentSequence = currentSlide.sequence || [];
  const currentMasking = currentSlide.masking || [];
  const currentItem = currentSequence[currentSequenceIndex];

  // Function to get the appropriate level settings
  const getLevelSettings = () => {
    // If no simulation data yet, return a default
    if (!simulationData) {
      return {
        hideHighlights: false,
        hideCoachingTips: false,
      };
    }

    // Get settings based on selected level
    if (level === "Level 01") {
      return simulationData.lvl1;
    } else if (level === "Level 02") {
      return simulationData.lvl2;
    } else if (level === "Level 03") {
      return simulationData.lvl3;
    }

    // Default to level 1 if level not recognized
    return simulationData.lvl1;
  };

  const levelSettings = getLevelSettings();

  // Function to check if a hotspot should be skipped based on settings
  const shouldSkipHotspot = () => {
    if (!currentItem || currentItem.type !== "hotspot") return false;

    // Skip highlight hotspots if hideHighlights is enabled
    if (
      currentItem.hotspotType === "highlight" &&
      levelSettings.hideHighlights
    ) {
      return true;
    }

    // Skip coaching tip hotspots if hideCoachingTips is enabled
    if (
      currentItem.hotspotType === "coaching" &&
      levelSettings.hideCoachingTips
    ) {
      return true;
    }

    return false;
  };
  // user attempt sequence data
  const [attemptSequenceData, setAttemptSequenceData] = useState<
    AttemptInterface[]
  >([]);

  // Debug current slide and sequence
  useEffect(() => {
    if (simulationData) {
      console.log("Current simulation data:", {
        slidesCount: simulationData.slidesData?.length || 0,
        currentSlideIndex,
        currentSequenceIndex,
        currentSlide: currentSlide?.imageId || "none",
        currentSequenceLength: currentSequence?.length || 0,
        slidesMapSize: slides.size,
      });
    }
  }, [
    simulationData,
    currentSlideIndex,
    currentSequenceIndex,
    currentSlide,
    currentSequence,
    slides.size,
  ]);

  // Initialize timer for simulation
  useEffect(() => {
    timerRef.current = setInterval(() => {
      if (!isPaused && isStarted) {
        setElapsedTime((prev) => prev + 1);
      }
    }, 1000);

    return () => {
      if (timerRef.current) {
        clearInterval(timerRef.current);
      }
    };
  }, [isPaused, isStarted]);

  useEffect(() => {
    console.log("simulation Data ---- ", simulationData);
    console.log("Attempt simulation Data ---- ", attemptSequenceData);
    console.log("Chat Messages Data ---- ", chatMessages);
  }, [simulationData, attemptSequenceData, chatMessages]);

  // Reset states when moving to a new item
  useEffect(() => {
    // Clear any existing timeout
    if (hotspotTimeoutRef.current) {
      clearTimeout(hotspotTimeoutRef.current);
      hotspotTimeoutRef.current = null;
    }
    setTimeoutActive(false);

    setDropdownOpen(false);
    setDropdownValue("");
    setCheckboxChecked(false);
    setTextInputValue("");
    setShowCoachingTip(false);
    setHighlightHotspot(false);
    setWaitingForUserInput(false);
    setExpectedTraineeResponse("");

    // Show coaching tip immediately if it's that type and not hidden by settings
    if (
      currentItem?.type === "hotspot" &&
      currentItem?.hotspotType === "coaching" &&
      !levelSettings.hideCoachingTips
    ) {
      setShowCoachingTip(true);
    }
  }, [currentSequenceIndex, currentSlideIndex, levelSettings.hideCoachingTips]);

  // Process current sequence item
  useEffect(() => {
    if (!currentItem || isProcessing || !imageLoaded || isPaused || !isStarted)
      return;

    console.log("Processing current item:", {
      type: currentItem.type,
      role: currentItem.role,
      hotspotType: currentItem.hotspotType,
      text: currentItem.text?.substring(0, 30) + "...",
    });

    const processItem = async () => {
      setIsProcessing(true);

      // Check if current hotspot should be skipped based on settings
      if (shouldSkipHotspot()) {
        console.log(
          "Skipping hotspot due to level settings:",
          currentItem.hotspotType,
        );
        moveToNextItem(); // Skip to the next item
        setIsProcessing(false);
        return;
      }

      if (currentItem.type === "message") {
        // For customer messages, automatically add to chat
        if (
          currentItem.role === "Customer" ||
          currentItem.role === "customer"
        ) {
          // Add to chat history
          const newMessage: ChatMessage = {
            id: Date.now().toString(),
            role: "customer",
            text: stripHtmlTags(currentItem.text || ""),
            timestamp: new Date().toISOString(),
          };

          setChatMessages((prev) => [...prev, newMessage]);
          setAttemptSequenceData((prevState) => [
            ...prevState,
            {
              ...currentItem,
              userMessageId: newMessage.id,
              userText: newMessage.text,
              timestamp: newMessage.timestamp,
            },
          ]);
          // Auto-advance after a short delay
          setTimeout(() => {
            moveToNextItem();
            setIsProcessing(false);
          }, 800);
        }
        // For trainee messages, wait for user input and provide hint
        else {
          setWaitingForUserInput(true);
          // Store the expected trainee response for the hint
          setExpectedTraineeResponse(stripHtmlTags(currentItem.text || ""));
          setIsProcessing(false);

          // Focus the input field
          setTimeout(() => {
            if (chatInputRef.current) {
              chatInputRef.current.focus();
            }
          }, 100);
        }
      } else if (currentItem.type === "hotspot") {
        // For hotspots, highlight and wait for click
        setHighlightHotspot(true);

        // Setup timeout based on hotspot settings
        const timeout = currentItem.settings?.timeoutDuration;

        if (timeout && timeout > 0) {
          // Clear any existing timeout
          if (hotspotTimeoutRef.current) {
            clearTimeout(hotspotTimeoutRef.current);
          }

          setTimeoutActive(true);

          // Set a new timeout that will advance if no interaction occurs
          hotspotTimeoutRef.current = setTimeout(() => {
            console.log(
              `Timeout of ${timeout} seconds reached for hotspot ${currentItem.name}`,
            );

            // Add this hotspot to attemptSequenceData WITHOUT setting isClicked to true
            setAttemptSequenceData((prevData) => {
              const existingItemIndex = prevData.findIndex(
                (item) => item.id === currentItem.id,
              );

              // Create a clean timeout record with timedOut=true and NO isClicked property
              const timeoutRecord = {
                ...currentItem,
                timedOut: true,
                wrong_clicks: [],
              };

              // Explicitly REMOVE isClicked property if it exists
              if ("isClicked" in timeoutRecord) {
                delete timeoutRecord.isClicked;
              }

              console.log(
                `Adding timeout record for hotspot ${currentItem.name}:`,
                JSON.stringify(timeoutRecord),
              );

              if (existingItemIndex >= 0) {
                // Replace existing item with timeout version
                const newData = [...prevData];
                newData[existingItemIndex] = timeoutRecord;
                return newData;
              } else {
                // Add new timeout record
                return [...prevData, timeoutRecord];
              }
            });

            moveToNextItem();
            setHighlightHotspot(false);
            setTimeoutActive(false);
            setIsProcessing(false);
          }, timeout * 1000);
        }

        setIsProcessing(false);
      } else {
        setIsProcessing(false);
      }
    };

    processItem();
  }, [
    currentItem,
    currentSequenceIndex,
    currentSlideIndex,
    imageLoaded,
    isPaused,
    isProcessing,
    isStarted,
  ]);

  // Scroll to bottom when new messages are added
  useEffect(() => {
    if (chatContainerRef.current) {
      chatContainerRef.current.scrollTop =
        chatContainerRef.current.scrollHeight;
    }
  }, [chatMessages]);

  // Clean up timeout when component unmounts
  useEffect(() => {
    return () => {
      if (hotspotTimeoutRef.current) {
        clearTimeout(hotspotTimeoutRef.current);
        hotspotTimeoutRef.current = null;
      }
    };
  }, []);

  // Check for end of simulation
  useEffect(() => {
    if (
      isStarted &&
      currentSlideIndex >= slidesData.length - 1 &&
      currentSequenceIndex >= currentSequence.length - 1 &&
      currentSequence.length > 0 &&
      !isEndingChat &&
      !waitingForUserInput
    ) {
      // We've reached the end of the last slide's sequence
      // console.log("Reached end of simulation content");
      // // Wait a moment for any final animations/transitions
      // setTimeout(() => {
      //   handleEndChat();
      // }, 1000);
    }
    // Note: Similar to Visual Audio version, we're not auto-ending when waiting for user input
  }, [
    currentSlideIndex,
    currentSequenceIndex,
    slidesData.length,
    currentSequence.length,
    isStarted,
    isEndingChat,
    waitingForUserInput,
  ]);

  // Format time as MM:SS
  const formatTime = (seconds: number) => {
    const mins = Math.floor(seconds / 60)
      .toString()
      .padStart(2, "0");
    const secs = (seconds % 60).toString().padStart(2, "0");
    return `${mins}:${secs}`;
  };

  // Format time for messages
  const formatMessageTime = (timestamp: string) => {
    const date = new Date(timestamp);
    return date.toLocaleTimeString([], { hour: "2-digit", minute: "2-digit" });
  };

  // Improved implementation for more accurate scaling
  const handleImageLoad = () => {
    if (!imageRef.current) return;

    // Use requestAnimationFrame to ensure image dimensions are available
    requestAnimationFrame(() => {
      if (!imageRef.current) return;

      const img = imageRef.current;

      // Store original/natural image dimensions for future reference
      const naturalWidth = img.naturalWidth;
      const naturalHeight = img.naturalHeight;

      // Store these values in a ref for access across renders
      originalImageSizeRef.current = {
        width: naturalWidth,
        height: naturalHeight,
      };

      // Calculate and update scale factors
      updateImageScales();

      // Mark image as loaded
      setImageLoaded(true);

      console.log(
        `Image loaded with natural dimensions: ${naturalWidth}x${naturalHeight}`,
      );
    });
  };

  // Function to update image scales based on current dimensions
  const updateImageScales = useCallback(() => {
    if (!imageRef.current) return;

    const img = imageRef.current;
    const rect = img.getBoundingClientRect();

    // Get the rendered dimensions
    const renderedWidth = rect.width;
    const renderedHeight = rect.height;

    // Get the natural dimensions (or use stored values if naturalWidth is not available)
    const naturalWidth = img.naturalWidth || originalImageSizeRef.current.width;
    const naturalHeight =
      img.naturalHeight || originalImageSizeRef.current.height;

    // Only update if we have valid dimensions to avoid division by zero
    if (naturalWidth > 0 && naturalHeight > 0) {
      const newScales = {
        width: renderedWidth / naturalWidth,
        height: renderedHeight / naturalHeight,
      };

      // Only update if scales have actually changed
      if (
        Math.abs(newScales.width - imageScale.width) > 0.001 ||
        Math.abs(newScales.height - imageScale.height) > 0.001
      ) {
        setImageScale(newScales);
        console.log(
          `Image scales updated: width=${newScales.width.toFixed(4)}, height=${newScales.height.toFixed(4)}`,
        );
      }
    }
  }, [imageScale.width, imageScale.height]);

  // Add a robust ResizeObserver implementation
  useEffect(() => {
    if (!imageRef.current || !imageContainerRef.current) return;

    // Create resize observer
    const resizeObserver = new ResizeObserver(() => {
      // Call update function when container or image size changes
      updateImageScales();
    });

    // Observe both container and image element
    resizeObserver.observe(imageContainerRef.current);
    resizeObserver.observe(imageRef.current);

    // Also listen for window resize events
    window.addEventListener("resize", updateImageScales);

    // Add a MutationObserver to detect DOM changes affecting layout
    const mutationObserver = new MutationObserver(() => {
      updateImageScales();
    });

    // Observe parent elements for attribute changes
    if (imageContainerRef.current.parentElement) {
      mutationObserver.observe(imageContainerRef.current.parentElement, {
        attributes: true,
        childList: false,
        subtree: false,
      });
    }

    // Cleanup
    return () => {
      resizeObserver.disconnect();
      mutationObserver.disconnect();
      window.removeEventListener("resize", updateImageScales);
    };
  }, [updateImageScales]);

  // Improved and unified coordinate scaling function
  const scaleCoordinates = (coords: any) => {
    if (!coords || !imageRef.current) return null;

    // Use the utility function for consistent scaling
    try {
      return calculateRenderedCoordinates(coords, imageRef.current);
    } catch (error) {
      console.error("Error scaling coordinates:", error);

      // Fallback to old method if needed
      if (coords.x !== undefined) {
        return {
          left: coords.x * imageScale.width,
          top: coords.y * imageScale.height,
          width: coords.width * imageScale.width,
          height: coords.height * imageScale.height,
        };
      }

      return { left: 0, top: 0, width: 0, height: 0 };
    }
  };

  // Get highlight color from settings or use default
  const getHighlightColor = () => {
    if (
      currentItem?.type === "hotspot" &&
      currentItem.settings?.highlightColor
    ) {
      return currentItem.settings.highlightColor;
    }
    return "rgba(68, 76, 231, 0.7)"; // Default color
  };

  // Move to next item in sequence
  const moveToNextItem = () => {
    // Clear any active timeout when manually moving to next item
    if (hotspotTimeoutRef.current) {
      clearTimeout(hotspotTimeoutRef.current);
      hotspotTimeoutRef.current = null;
    }
    setTimeoutActive(false);

    console.log(
      "Moving to next item from",
      currentSequenceIndex,
      "in slide",
      currentSlideIndex,
    );
    if (currentSequenceIndex < currentSequence.length - 1) {
      // Next item in current slide
      setCurrentSequenceIndex((prevIndex) => prevIndex + 1);
    } else if (currentSlideIndex < slidesData.length - 1) {
      // First item in next slide
      setCurrentSlideIndex((prevIndex) => prevIndex + 1);
      setCurrentSequenceIndex(0);
      console.log("Moving to next slide:", currentSlideIndex + 1);
      setImageLoaded(false);
    } else {
      // End of slideshow
      setHighlightHotspot(false);
      console.log("Simulation complete");
      // Add a short delay to ensure state updates are processed
      setTimeout(() => {
        handleEndChat();
      }, 300); // 300ms should be enough for state to update
    }
  };

  // Handle hotspot click based on type
  const handleHotspotClick = (event?: React.MouseEvent) => {
    // Prevent event bubbling if event is provided
    event?.stopPropagation();

    if (
      !isStarted ||
      !currentItem ||
      currentItem.type !== "hotspot" ||
      isProcessing ||
      isPaused
    )
      return;

    // Clear the timeout when user interacts with a hotspot
    if (hotspotTimeoutRef.current) {
      clearTimeout(hotspotTimeoutRef.current);
      hotspotTimeoutRef.current = null;
    }
    setTimeoutActive(false);

    const hotspotType = currentItem.hotspotType || "button";
    console.log("Hotspot clicked:", hotspotType, "ID:", currentItem.id);

    // Determine if this hotspot should set isClicked based on its type
    const shouldSetIsClicked = ["button", "highlight", "checkbox"].includes(
      hotspotType,
    );

    if (shouldSetIsClicked) {
      lastClickedHotspotRef.current = currentItem.id;
    }

    // Create a clean clicked hotspot record
    const clickRecord = {
      ...currentItem,
      timedOut: false,
      wrong_clicks: [],
    };

    // Only add isClicked property for clickable hotspot types
    if (shouldSetIsClicked) {
      clickRecord.isClicked = true;
    }

    console.log("Adding click record:", JSON.stringify(clickRecord));

    // Update the attempt sequence data
    setAttemptSequenceData((prevData) => {
      // Find if this item already exists in our data
      const existingItemIndex = prevData.findIndex(
        (item) => item.id === currentItem.id,
      );

      if (existingItemIndex >= 0) {
        // Make a copy of the data
        const newData = [...prevData];

        // Get existing wrong clicks if any
        let updatedWrongClicks = [
          ...(newData[existingItemIndex].wrong_clicks || []),
        ];
        if (shouldSetIsClicked && updatedWrongClicks.length > 0) {
          updatedWrongClicks.pop(); // Remove last wrong click as it was actually correct
        }

        // Update the existing item with our click record
        newData[existingItemIndex] = {
          ...clickRecord,
          wrong_clicks: updatedWrongClicks,
        };

        return newData;
      } else {
        // If item doesn't exist, add it
        return [...prevData, clickRecord];
      }
    });

    switch (hotspotType) {
      case "button":
      case "highlight":
        // For button and highlight, add delay before moving to next item
        setHighlightHotspot(false);
        setTimeout(() => {
          moveToNextItem();
        }, 100); // Small delay to allow state update
        break;

      case "dropdown":
        // Toggle dropdown state
        setDropdownOpen(!dropdownOpen);
        break;

      case "checkbox":
        // Toggle checkbox state and advance after delay
        setCheckboxChecked(true);

        setTimeout(() => {
          moveToNextItem();
          setCheckboxChecked(false);
        }, 800);
        break;

      case "coaching":
        // For coaching tips, clicking anywhere dismisses it
        setShowCoachingTip(false);
        moveToNextItem();
        break;

      default:
        console.log("Unknown hotspot type:", hotspotType);
    }
  };

  // Handle dropdown option selection
  const handleDropdownSelect = (option: string) => {
    setDropdownValue(option);
    setDropdownOpen(false);

    // Create a dropdown record that doesn't include isClicked property
    const dropdownRecord = {
      ...currentItem,
      userInput: option,
      timedOut: false,
      wrong_clicks: [],
    };

    setAttemptSequenceData((prevData) => {
      const existingItemIndex = prevData.findIndex(
        (item) => item.id === currentItem.id,
      );

      if (existingItemIndex >= 0) {
        // Update existing record
        const newData = [...prevData];
        newData[existingItemIndex] = dropdownRecord;
        return newData;
      } else {
        // Add new record
        return [...prevData, dropdownRecord];
      }
    });

    if (currentItem?.settings?.advanceOnSelect) {
      setTimeout(() => moveToNextItem(), 500);
    }
  };

  // Handle text input submission
  const handleTextInputSubmit = (e: React.KeyboardEvent) => {
    if (e.key === "Enter") {
      e.preventDefault();

      // Create a text input record that doesn't include isClicked property
      const textInputRecord = {
        ...currentItem,
        userInput: textInputValue,
        timedOut: false,
        wrong_clicks: [],
      };

      setAttemptSequenceData((prevData) => {
        const existingItemIndex = prevData.findIndex(
          (item) => item.id === currentItem.id,
        );

        if (existingItemIndex >= 0) {
          // Update existing record
          const newData = [...prevData];
          newData[existingItemIndex] = textInputRecord;
          return newData;
        } else {
          // Add new record
          return [...prevData, textInputRecord];
        }
      });

      moveToNextItem();
    }
  };

  // Handle user input submission
  const handleSubmitMessage = (e?: React.FormEvent) => {
    e?.preventDefault();

    if (!userInput.trim() || !waitingForUserInput) return;

    // Add the trainee message to chat
    const newMessage: ChatMessage = {
      id: Date.now().toString(),
      role: "trainee",
      text: stripHtmlTags(userInput),
      timestamp: new Date().toISOString(),
    };

    setChatMessages((prev) => [...prev, newMessage]);
    setAttemptSequenceData((prevState) => [
      ...prevState,
      {
        ...currentItem,
        userMessageId: newMessage.id,
        userText: newMessage.text,
        timestamp: newMessage.timestamp,
      },
    ]);

    // Clear input and waiting state
    setUserInput("");
    setWaitingForUserInput(false);
    setExpectedTraineeResponse("");

    // Move to next sequence item
    setTimeout(() => {
      moveToNextItem();
    }, 500);
  };

  // Handle key press in chat input
  const handleKeyPress = (e: React.KeyboardEvent) => {
    if (e.key === "Enter" && !e.shiftKey) {
      e.preventDefault();
      handleSubmitMessage();
    }
  };

  // Toggle pause/play
  const togglePause = () => {
    setIsPaused(!isPaused);

    // When pausing, clear any active timeout
    if (!isPaused && hotspotTimeoutRef.current) {
      clearTimeout(hotspotTimeoutRef.current);
      hotspotTimeoutRef.current = null;
    }

    // When resuming, restart timeout if needed
    if (isPaused && currentItem?.type === "hotspot" && timeoutActive) {
      const timeout = currentItem.settings?.timeoutDuration;
      if (timeout && timeout > 0) {
        hotspotTimeoutRef.current = setTimeout(() => {
          moveToNextItem();
          setHighlightHotspot(false);
          setTimeoutActive(false);
        }, timeout * 1000);
      }
    }
  };

  const handleStart = async () => {
    if (!userId) {
      console.error("Error: User ID is required to start simulation");
      return;
    }

    setIsStarting(true);
    setIsLoadingVisuals(true);
    try {
      setIsStarted(true);
      setCallStatus("Loading visual-chat simulation...");

      // Use the startVisualChatAttempt function instead of direct axios call
      const response = await startVisualChatAttempt(
        userId,
        simulationId,
        assignmentId,
        attemptType, // Pass the attemptType
      );

      console.log("Start visual-chat response:", response);

      if (response.simulation) {
        console.log("Setting simulation data");
        setSimulationData(response.simulation);
        setSimulationProgressId(response.id);
        setCallStatus("Online");
      }

      // Process image data
      if (response.images && response.images.length > 0) {
        const newSlides = new Map();
        console.log(`Processing ${response.images.length} images`);
        for (const image of response.images) {
          // Convert base64 string to Uint8Array
          const binaryString = atob(image.image_data);
          const len = binaryString.length;
          const bytes = new Uint8Array(len);
          for (let i = 0; i < len; i++) {
            bytes[i] = binaryString.charCodeAt(i);
          }

          // Create blob from Uint8Array
          const blob = new Blob([bytes], { type: "image/png" });
          const blobUrl = URL.createObjectURL(blob);
          console.log(`Created blob URL for image ${image.image_id}`);
          newSlides.set(image.image_id, blobUrl);
        }
        setSlides(newSlides);
        console.log(`Set ${newSlides.size} slides`);
      }
    } catch (error) {
      console.error("Error starting visual-chat simulation:", error);
      setIsStarted(false);
      setCallStatus("Error loading simulation. Please try again.");
    } finally {
      setIsStarting(false);
      setIsLoadingVisuals(false);
    }
  };

  // Handle end chat implementation
  const handleEndChat = async () => {
    console.log("🔴 END CHAT BUTTON PRESSED");

    // Prevent multiple simultaneous end call attempts
    if (isEndingChat) {
      console.log("Already ending chat, ignoring duplicate request");
      return;
    }

    // Verify user ID exists
    if (!userId) {
      console.error("Error: User ID is required to end simulation");
      return;
    }

    setIsEndingChat(true);

    // Stop the timer
    if (timerRef.current) {
      clearInterval(timerRef.current);
      timerRef.current = null;
      console.log("Timer stopped");
    }

    // Clear any active timeout
    if (hotspotTimeoutRef.current) {
      clearTimeout(hotspotTimeoutRef.current);
      hotspotTimeoutRef.current = null;
    }

    // Update UI state
    setIsStarted(false);

    // Ensure we have the required IDs
    if (!simulationProgressId) {
      console.error("⚠️ Missing simulationProgressId for end chat API");
      setIsEndingChat(false);
      return;
    }

    try {
      console.log("Executing end-visual-chat API call");

      // Create a direct copy of the data that we can manipulate synchronously
      let finalAttemptData = JSON.parse(JSON.stringify(attemptSequenceData));

      // Process the current item if it's a hotspot
      if (currentItem && currentItem.type === "hotspot") {
        // Check if this item already exists in the data
        const itemIndex = finalAttemptData.findIndex(
          (item) => item.id === currentItem.id,
        );

        // Determine if this hotspot has timed out or should be considered clicked
        const hasTimeoutSetting = currentItem.settings?.timeoutDuration > 0;
        const existingRecord =
          itemIndex >= 0 ? finalAttemptData[itemIndex] : null;
<<<<<<< HEAD
        const wasClicked = lastClickedHotspotRef.current === currentItem.id;
=======
>>>>>>> 20a78366
        const isTimedOut =
          timeoutActive ||
          (hasTimeoutSetting &&
            !currentItem.isClicked &&
<<<<<<< HEAD
            !(existingRecord && (existingRecord as any).isClicked) &&
            !wasClicked);
=======
            !(existingRecord && (existingRecord as any).isClicked));
>>>>>>> 20a78366

        console.log(
          `Processing current hotspot ${currentItem.name} for end chat, timed out: ${isTimedOut}`,
        );

        if (isTimedOut) {
          // Create a clean timeout record WITHOUT isClicked property
          const timeoutRecord = {
            ...currentItem,
            timedOut: true,
            wrong_clicks: [],
          };

          if ("isClicked" in timeoutRecord) {
            delete timeoutRecord.isClicked;
          }

          // Update or add the record
          if (itemIndex >= 0) {
            finalAttemptData[itemIndex] = timeoutRecord;
          } else {
            finalAttemptData.push(timeoutRecord);
          }
        } else {
          // Determine if this hotspot should set isClicked based on its type
          const hotspotType = currentItem.hotspotType || "";
          const shouldBeClicked = ["button", "highlight", "checkbox"].includes(
            hotspotType,
          );

          if (itemIndex >= 0) {
            // Update existing record based on hotspot type
            if (shouldBeClicked) {
              finalAttemptData[itemIndex] = {
                ...finalAttemptData[itemIndex],
                isClicked: true,
                timedOut: false,
              };
            }
          } else {
            // Add new record with appropriate properties
            const newRecord = {
              ...currentItem,
              wrong_clicks: [],
            };

            if (shouldBeClicked) {
              newRecord.isClicked = true;
              newRecord.timedOut = false;
            }

            finalAttemptData.push(newRecord);
          }
        }
      }

      // Final validation pass - ensure any hotspot with a timeout setting and timedOut=true
      // does NOT have an isClicked property
      finalAttemptData = finalAttemptData.map((item) => {
        if (item.type === "hotspot" && item.settings?.timeoutDuration > 0) {
          if (item.timedOut === true && "isClicked" in item) {
            // Create a clean copy without the isClicked property
            const { isClicked, ...cleanItem } = item;
            return cleanItem;
          }
        }
        return item;
      });

      console.log(
        "Final attempt data before API call:",
        JSON.stringify(finalAttemptData),
      );

      // Use the endVisualChatAttempt function instead of direct axios call
      const response = await endVisualChatAttempt(
        userId,
        simulationId,
        simulationProgressId,
        finalAttemptData,
      );

      if (response && response.scores) {
        console.log("Setting scores and showing completion screen");
        setScores(response.scores);
        setDuration(response.duration || elapsedTime);

        // Only show completion screen for Test attempts
        if (attemptType === "Test") {
          setShowCompletionScreen(true);
        } else {
          // For Practice attempts, go back to list
          onBackToList();
        }
      } else {
        console.warn("No scores received in response");
        // Even without scores, only show completion for Test attempts
        if (attemptType === "Test") {
          setShowCompletionScreen(true);
        } else {
          onBackToList();
        }
      }
    } catch (error) {
      console.error("Failed to end visual-chat simulation:", error);
      // Even on error, check attempt type
      if (attemptType === "Test") {
        setShowCompletionScreen(true);
      } else {
        onBackToList();
      }
    } finally {
      console.log("End chat flow completed");
      setIsEndingChat(false);
    }
  };

  // to check if user is clicking outside the hotspot
  useEffect(() => {
    if (currentItem?.type !== "hotspot") return;

    const handleClick = (event: MouseEvent) => {
      const container = imageContainerRef.current;
      if (!container) return;

      // Skip tracking wrong clicks for dropdown, textfield and coaching hotspots
      const hotspotType = currentItem.hotspotType || "button";
      if (["dropdown", "textfield", "coaching"].includes(hotspotType)) {
        return;
      }

      // Get click position relative to the container
      const rect = container.getBoundingClientRect();
      const x = event.clientX - rect.left;
      const y = event.clientY - rect.top;

      // Record every click on the container
      // We'll remove it later if it turns out to be a correct click on the hotspot
      console.log(`Recording click at x=${x}, y=${y}`);

      // Convert to percentages for more stable storage
      const xPercent = (x / rect.width) * 100;
      const yPercent = (y / rect.height) * 100;

      setAttemptSequenceData((prevData) => {
        const existingItem = prevData.find(
          (item) => item.id === currentItem.id,
        );
        if (existingItem) {
          return [
            ...prevData.filter((item) => item.id !== currentItem.id),
            {
              ...existingItem,
              wrong_clicks: [
                ...(existingItem.wrong_clicks || []),
                {
                  x_cordinates: x,
                  y_cordinates: y,
                  x_percent: xPercent,
                  y_percent: yPercent,
                },
              ],
            },
          ];
        } else {
          return [
            ...prevData,
            {
              ...currentItem,
              wrong_clicks: [
                {
                  x_cordinates: x,
                  y_cordinates: y,
                  x_percent: xPercent,
                  y_percent: yPercent,
                },
              ],
            },
          ];
        }
      });
    };

    const container = imageContainerRef.current;
    container?.addEventListener("click", handleClick);

    return () => {
      container?.removeEventListener("click", handleClick);
    };
  }, [currentItem]);

  // Original handlers (kept for existing functionality)
  const handleRestartSim = () => {
    setShowCompletionScreen(false);
    setIsStarted(false);
    setElapsedTime(0);
    setScores(null);
    setCurrentSlideIndex(0);
    setCurrentSequenceIndex(0);
    setImageLoaded(false);
    setChatMessages([]);
  };

  const handleViewPlayback = () => {
    // Handle playback view action
    console.log("View playback clicked");
    // For now, just close the completion screen
    setShowCompletionScreen(false);
  };

  // Updated navigation handlers
  const handleBackToSimList = () => {
    setShowCompletionScreen(false);
    onBackToList();
  };

  const handleGoToNextSim = () => {
    if (onGoToNextSim && hasNextSimulation) {
      setShowCompletionScreen(false);
      onGoToNextSim();
    }
  };

  // Cleanup object URLs when component unmounts
  useEffect(() => {
    return () => {
      slides.forEach((blobUrl) => {
        URL.revokeObjectURL(blobUrl);
      });
    };
  }, [slides]);

  return (
    <>
      <SimulationCompletionScreen
        showCompletionScreen={showCompletionScreen}
        userName={userName}
        simulationName={simulationName}
        level={level}
        simType={simType}
        attemptType={attemptType}
        scores={scores}
        duration={duration}
        isPassed={isPassed}
        onBackToList={handleBackToSimList}
        onGoToNextSim={hasNextSimulation ? handleGoToNextSim : undefined}
        onRestartSim={onRestartSim}
        onViewPlayback={handleViewPlayback}
        hasNextSimulation={hasNextSimulation}
        minPassingScore={minPassingScore}
      />

      <Box
        sx={{ height: "calc(100vh - 30px)", bgcolor: "white", py: 0, px: 0 }}
      >
        {/* Pause Overlay */}
        <Modal
          open={isPaused && isStarted}
          onClose={togglePause}
          closeAfterTransition
          slotProps={{
            backdrop: {
              timeout: 500,
            },
          }}
          sx={{
            backdropFilter: "blur(5px)",
          }}
        >
          <Fade in={isPaused && isStarted}>
            <Box
              sx={{
                position: "absolute",
                top: "50%",
                left: "50%",
                transform: "translate(-50%, -50%)",
                width: 400,
                bgcolor: "background.paper",
                borderRadius: 2,
                boxShadow: 24,
                p: 4,
                textAlign: "center",
              }}
            >
              <PlayArrow sx={{ fontSize: 60, color: "primary.main", mb: 2 }} />
              <Typography variant="h5" component="h2" sx={{ mb: 2 }}>
                Simulation Paused
              </Typography>
              <Typography variant="body1" sx={{ mb: 3 }}>
                Click anywhere or press the play button to continue
              </Typography>
              <Button
                variant="contained"
                onClick={togglePause}
                startIcon={<PlayArrow />}
              >
                Resume Simulation
              </Button>
            </Box>
          </Fade>
        </Modal>

        {/* Header */}
        <Box sx={{ maxWidth: "900px", mx: "auto", borderRadius: "16px" }}>
          <Stack
            direction="row"
            sx={{
              p: 1.5,
              borderBottom: "1px solid",
              borderColor: "divider",
              backgroundColor: "#F9FAFB",
              borderRadius: "16px",
              gap: "20px",
              justifyContent: "space-between",
            }}
          >
            <Typography
              variant="body2"
              color="text.main"
              sx={{ borderRadius: "8px", padding: "4px 8px" }}
            >
              {simulationName}
            </Typography>
            <Typography
              variant="body2"
              color="text.main"
              sx={{
                backgroundColor: "#ECEFF3",
                borderRadius: "12px",
                padding: "4px 8px",
              }}
            >
              {level}
            </Typography>
            <Typography
              variant="body2"
              color="text.main"
              sx={{
                backgroundColor: "#ECEFF3",
                borderRadius: "12px",
                padding: "4px 8px",
              }}
            >
              Sim Type: {simType}
            </Typography>
            <Typography
              variant="body2"
              color="text.main"
              sx={{
                backgroundColor: "#ECEFF3",
                borderRadius: "12px",
                padding: "4px 8px",
              }}
            >
              {attemptType} Attempt
            </Typography>
            <Typography
              variant="body2"
              color="text.main"
              sx={{
                backgroundColor: "#ECEFF3",
                borderRadius: "12px",
                padding: "4px 8px",
                ml: "auto",
                color: "#0037ff",
              }}
            >
              {formatTime(elapsedTime)}
            </Typography>
          </Stack>
        </Box>

        {!isStarted ? (
          <Box
            sx={{
              display: "flex",
              flexDirection: "column",
              alignItems: "center",
              justifyContent: "center",
              minHeight: "350px",
              width: "50%",
              mx: "auto",
              my: 6,
              border: "1px solid #DEE2FD",
              borderRadius: 4,
            }}
          >
            <Box
              sx={{
                bgcolor: "#f5f7ff",
                borderRadius: "50%",
                p: 2,
                mb: 2,
              }}
            >
              <HeadsetIcon size={96} color="#DEE2FD" />
            </Box>
            <Typography
              variant="h4"
              sx={{ fontWeight: 800, color: "#1a1a1a", mb: 1 }}
            >
              Start Simulation
            </Typography>
            <Typography sx={{ color: "#666", mb: 3 }}>
              Press start to attempt the Visual-Chat Simulation
            </Typography>
            <Button
              variant="contained"
              startIcon={<PlayArrow />}
              onClick={handleStart}
              disabled={isStarting || !userId}
              sx={{
                bgcolor: "#0037ff",
                color: "white",
                px: 6,
                py: 1.5,
                borderRadius: 2,
                textTransform: "none",
                fontSize: "16px",
                width: "80%",
                "&:hover": {
                  bgcolor: "#002ed4",
                },
              }}
            >
              {isStarting ? "Starting..." : "Start Simulation"}
            </Button>
            <Button
              variant="text"
              onClick={onBackToList}
              sx={{
                mt: 2,
                color: "#666",
                textTransform: "none",
                border: "1px solid #DEE2FD",
                px: 8,
                py: 1.5,
                borderRadius: 2,
                fontSize: "16px",
                width: "80%",
              }}
            >
              Back to Sim List
            </Button>
          </Box>
        ) : (
          <Box
            sx={{
              height: "calc(100vh - 80px)",
              bgcolor: "background.default",
              display: "flex",
              flexDirection: "column",
            }}
          >
            {/* Main content */}
            <Box
              sx={{
                flex: 1,
                display: "flex",
                maxWidth: "1200px",
                mx: "auto",
                mt: 1,
              }}
            >
              {/* Left side - Visual interface */}
              <Box sx={{ flex: 1, p: 1.5 }} ref={imageContainerRef}>
                <Box
                  sx={{
                    width: "100%",
                    height: "100%",
                    position: "relative",
                    bgcolor: "background.paper",
                    borderRadius: 1,
                    overflow: "hidden",
                  }}
                >
                  {isLoadingVisuals ? (
                    <Box sx={{ textAlign: "center", p: 4 }}>
                      <CircularProgress size={40} sx={{ mb: 2 }} />
                      <Typography>Loading simulation visuals...</Typography>
                    </Box>
                  ) : !currentSlide || !slides.get(currentSlide.imageId) ? (
                    <Box sx={{ textAlign: "center", p: 4 }}>
                      <Typography color="text.secondary">
                        No visual content available
                      </Typography>
                    </Box>
                  ) : (
                    <Box sx={{ position: "relative" }}>
                      <img
                        ref={imageRef}
                        src={slides.get(currentSlide.imageId)}
                        alt={currentSlide.imageName || "Simulation slide"}
                        style={{
                          width: "100%",
                          height: "auto",
                          objectFit: "contain",
                          display: "block",
                        }}
                        onLoad={handleImageLoad}
                      />

                      {/* Timeout indicator - show timer when timeout is active */}
                      {timeoutActive &&
                        currentItem?.type === "hotspot" &&
                        currentItem.settings?.timeoutDuration &&
                        !isPaused && (
                          <Box
                            sx={{
                              position: "absolute",
                              top: 10,
                              right: 10,
                              bgcolor: "rgba(0, 0, 0, 0.6)",
                              color: "white",
                              p: 1,
                              borderRadius: 2,
                              display: "flex",
                              alignItems: "center",
                              gap: 1,
                              zIndex: 100,
                            }}
                          >
                            <AccessTimeIcon fontSize="small" />
                            <Typography variant="caption">
                              Auto-advance in{" "}
                              {currentItem.settings?.timeoutDuration}s
                            </Typography>
                          </Box>
                        )}

                      {/* Render hotspots directly on the image */}
                      {imageLoaded &&
                        currentItem?.type === "hotspot" &&
                        currentItem.coordinates &&
                        !shouldSkipHotspot() && (
                          <>
                            {/* Button hotspot */}
                            {(currentItem.hotspotType === "button" ||
                              !currentItem.hotspotType) && (
                              <Box
                                onClick={(e) => handleHotspotClick(e)}
                                sx={{
                                  position: "absolute",
                                  cursor: "pointer",
                                  left: `${
                                    scaleCoordinates(currentItem.coordinates)
                                      ?.left
                                  }px`,
                                  top: `${
                                    scaleCoordinates(currentItem.coordinates)
                                      ?.top
                                  }px`,
                                  width: `${
                                    scaleCoordinates(currentItem.coordinates)
                                      ?.width
                                  }px`,
                                  height: `${
                                    scaleCoordinates(currentItem.coordinates)
                                      ?.height
                                  }px`,
                                  zIndex: 10,
                                }}
                              >
                                <Button
                                  fullWidth
                                  variant="contained"
                                  sx={{
                                    height: "100%",
                                    backgroundColor:
                                      currentItem.settings?.buttonColor ||
                                      "#444CE7",
                                    color:
                                      currentItem.settings?.textColor ||
                                      "#FFFFFF",
                                    "&:hover": {
                                      backgroundColor:
                                        currentItem.settings?.buttonColor ||
                                        "#444CE7",
                                    },
                                    boxShadow: highlightHotspot ? 4 : 0,
                                    border: highlightHotspot
                                      ? `2px solid ${getHighlightColor()}`
                                      : "none",
                                  }}
                                >
                                  {currentItem.name || "Click here"}
                                </Button>
                              </Box>
                            )}

                            {/* Dropdown hotspot */}
                            {currentItem.hotspotType === "dropdown" && (
                              <Box
                                sx={{
                                  position: "absolute",
                                  left: `${
                                    scaleCoordinates(currentItem.coordinates)
                                      ?.left
                                  }px`,
                                  top: `${
                                    scaleCoordinates(currentItem.coordinates)
                                      ?.top
                                  }px`,
                                  width: `${
                                    scaleCoordinates(currentItem.coordinates)
                                      ?.width
                                  }px`,
                                  zIndex: 10,
                                }}
                              >
                                <FormControl fullWidth>
                                  <Select
                                    value={dropdownValue}
                                    displayEmpty
                                    onClick={(e) => {
                                      e.stopPropagation();
                                      handleHotspotClick(e);
                                    }}
                                    open={dropdownOpen}
                                    onClose={() => setDropdownOpen(false)}
                                    sx={{
                                      height: `${
                                        scaleCoordinates(
                                          currentItem.coordinates,
                                        )?.height
                                      }px`,
                                      bgcolor: "white",
                                      border: highlightHotspot
                                        ? `2px solid ${getHighlightColor()}`
                                        : "1px solid #ddd",
                                      boxShadow: highlightHotspot ? 2 : 0,
                                    }}
                                  >
                                    <MenuItem value="" disabled>
                                      {currentItem.settings?.placeholder ||
                                        "Select an option"}
                                    </MenuItem>
                                    {(
                                      currentItem.options || [
                                        "Option 1",
                                        "Option 2",
                                        "Option 3",
                                      ]
                                    ).map((option, idx) => (
                                      <MenuItem
                                        key={idx}
                                        value={option}
                                        onClick={(e) => {
                                          e.stopPropagation();
                                          handleDropdownSelect(option);
                                        }}
                                      >
                                        {option}
                                      </MenuItem>
                                    ))}
                                  </Select>
                                </FormControl>
                              </Box>
                            )}

                            {/* Checkbox hotspot */}
                            {currentItem.hotspotType === "checkbox" && (
                              <Box
                                onClick={(e) => handleHotspotClick(e)}
                                sx={{
                                  position: "absolute",
                                  left: `${
                                    scaleCoordinates(currentItem.coordinates)
                                      ?.left
                                  }px`,
                                  top: `${
                                    scaleCoordinates(currentItem.coordinates)
                                      ?.top
                                  }px`,
                                  cursor: "pointer",
                                  display: "flex",
                                  alignItems: "center",
                                  zIndex: 10,
                                }}
                              >
                                <Checkbox
                                  checked={checkboxChecked}
                                  sx={{
                                    padding: 0,
                                    "& .MuiSvgIcon-root": {
                                      fontSize: `${
                                        scaleCoordinates(
                                          currentItem.coordinates,
                                        )?.height
                                      }px`,
                                    },
                                    color: highlightHotspot
                                      ? getHighlightColor()
                                      : "action.active",
                                    "&.Mui-checked": {
                                      color: "#444CE7",
                                    },
                                  }}
                                />
                              </Box>
                            )}

                            {/* Text field hotspot */}
                            {currentItem.hotspotType === "textfield" && (
                              <Box
                                sx={{
                                  position: "absolute",
                                  left: `${
                                    scaleCoordinates(currentItem.coordinates)
                                      ?.left
                                  }px`,
                                  top: `${
                                    scaleCoordinates(currentItem.coordinates)
                                      ?.top
                                  }px`,
                                  width: `${
                                    scaleCoordinates(currentItem.coordinates)
                                      ?.width
                                  }px`,
                                  zIndex: 10,
                                }}
                                onClick={(e) => e.stopPropagation()}
                              >
                                <TextField
                                  fullWidth
                                  value={textInputValue}
                                  onChange={(e) =>
                                    setTextInputValue(e.target.value)
                                  }
                                  onKeyDown={handleTextInputSubmit}
                                  placeholder={
                                    currentItem.settings?.placeholder ||
                                    "Type and press Enter"
                                  }
                                  variant="outlined"
                                  sx={{
                                    "& .MuiOutlinedInput-root": {
                                      height: `${
                                        scaleCoordinates(
                                          currentItem.coordinates,
                                        )?.height
                                      }px`,
                                      bgcolor: "white",
                                      "& fieldset": {
                                        borderColor: highlightHotspot
                                          ? getHighlightColor()
                                          : "rgba(0, 0, 0, 0.23)",
                                        borderWidth: highlightHotspot ? 2 : 1,
                                      },
                                      "&:hover fieldset": {
                                        borderColor: getHighlightColor(),
                                      },
                                      "&.Mui-focused fieldset": {
                                        borderColor: getHighlightColor(),
                                      },
                                    },
                                  }}
                                  autoFocus
                                />
                              </Box>
                            )}

                            {/* Highlight hotspot - only render if not hidden by settings */}
                            {currentItem.hotspotType === "highlight" &&
                              !levelSettings.hideHighlights && (
                                <Box
                                  onClick={(e) => {
                                    e.stopPropagation();
                                    console.log("Highlight hotspot clicked");
                                    handleHotspotClick(e);
                                  }}
                                  sx={{
                                    position: "absolute",
                                    cursor: "pointer",
                                    left: `${scaleCoordinates(currentItem.coordinates)?.left}px`,
                                    top: `${scaleCoordinates(currentItem.coordinates)?.top}px`,
                                    width: `${scaleCoordinates(currentItem.coordinates)?.width}px`,
                                    height: `${scaleCoordinates(currentItem.coordinates)?.height}px`,
                                    border: "8px solid", // INCREASED from 4px to 8px
                                    borderColor: getHighlightColor(), // Use the function already defined that respects user settings
                                    boxShadow: highlightHotspot
                                      ? `0 0 18px 8px ${getHighlightColor()}` // Use same user-defined color
                                      : "none",
                                    borderRadius: "6px", // Slightly increased
                                    transition: "all 0.3s ease",
                                    zIndex: 10,
                                  }}
                                />
                              )}

                            {/* Coaching tip button - only render if not hidden by settings */}
                            {currentItem.hotspotType === "coaching" &&
                              !levelSettings.hideCoachingTips && (
                                <Box
                                  onClick={(e) => handleHotspotClick(e)}
                                  sx={{
                                    position: "absolute",
                                    cursor: "pointer",
                                    left: `${
                                      scaleCoordinates(currentItem.coordinates)
                                        ?.left
                                    }px`,
                                    top: `${
                                      scaleCoordinates(currentItem.coordinates)
                                        ?.top
                                    }px`,
                                    width: `${
                                      scaleCoordinates(currentItem.coordinates)
                                        ?.width
                                    }px`,
                                    height: `${
                                      scaleCoordinates(currentItem.coordinates)
                                        ?.height
                                    }px`,
                                    zIndex: 50,
                                  }}
                                >
                                  <Button
                                    fullWidth
                                    variant="contained"
                                    sx={{
                                      height: "100%",
                                      backgroundColor:
                                        currentItem.settings?.buttonColor ||
                                        "#1e293b",
                                      color:
                                        currentItem.settings?.textColor ||
                                        "#FFFFFF",
                                      "&:hover": {
                                        backgroundColor: currentItem.settings
                                          ?.buttonColor
                                          ? `${currentItem.settings.buttonColor}dd` // Slightly darker on hover
                                          : "#0f172a",
                                      },
                                      boxShadow: highlightHotspot ? 4 : 0,
                                      border: highlightHotspot
                                        ? `2px solid ${getHighlightColor()}`
                                        : "none",
                                    }}
                                  >
                                    {currentItem.settings?.tipText ||
                                      currentItem.name ||
                                      "Coaching Tip"}
                                  </Button>
                                </Box>
                              )}
                          </>
                        )}

                      {imageLoaded &&
                        currentMasking &&
                        currentMasking.map(
                          (item, index) =>
                            item?.content && (
                              <Box
                                key={index}
                                sx={{
                                  position: "absolute",
                                  cursor: "pointer",
                                  left: `${
                                    scaleCoordinates(item.content.coordinates)
                                      ?.left
                                  }px`,
                                  top: `${
                                    scaleCoordinates(item.content.coordinates)
                                      ?.top
                                  }px`,
                                  width: `${
                                    scaleCoordinates(item.content.coordinates)
                                      ?.width
                                  }px`,
                                  height: `${
                                    scaleCoordinates(item.content.coordinates)
                                      ?.height
                                  }px`,
                                  border: item.content.settings?.blur_mask
                                    ? "none"
                                    : "4px solid",
                                  borderColor:
                                    item.content.settings?.blur_mask
                                      ? "transparent"
                                      : item.content.settings?.color ||
                                        "rgba(68, 76, 231, 0.7)",
                                  boxShadow: item.content.settings?.blur_mask
                                    ? `0 0 12px 3px ${item.content.settings?.color}`
                                    : "none",
                                  borderRadius: "4px",
                                  backgroundColor: item.content.settings?.blur_mask
                                    ? withAlpha(
                                        item.content.settings?.color || "rgba(0,0,0,1)",
                                        0.4,
                                      )
                                    : item.content.settings?.color,
                                  transition: "box-shadow 0.3s",
                                  zIndex: 10,
                                  filter: "none",
                                  backdropFilter: item.content.settings?.blur_mask
                                    ? "blur(8px)"
                                    : "none",
                                }}
                              />
                            ),
                        )}
                    </Box>
                  )}
                </Box>
              </Box>

              {/* Right side - Chat panel with FIXED HEIGHT */}
              <Box
                sx={{
                  width: 320,
                  height: "100%", // Takes parent height
                  maxHeight: "calc(100vh - 90px)", // Ensure it doesn't exceed viewport
                  borderLeft: 1,
                  borderColor: "divider",
                  display: "flex",
                  flexDirection: "column",
                  bgcolor: "background.paper",
                  overflow: "hidden", // Critical for containing child elements
                  position: "relative", // Needed for absolute positioning if required
                }}
              >
                {/* Status + top controls - FIXED HEIGHT */}
                <Box
                  sx={{
                    p: 1.5,
                    borderBottom: 1,
                    borderColor: "divider",
                    display: "flex",
                    alignItems: "center",
                    justifyContent: "space-between",
                    height: 50, // Explicit fixed height
                    flexShrink: 0, // Prevent shrinking
                    width: "100%",
                    bgcolor: "background.paper",
                    zIndex: 2, // Ensure it stays above scroll content
                  }}
                >
                  <Typography variant="subtitle2" color="text.secondary">
                    {callStatus}
                  </Typography>
                  <Box>
                    <IconButton
                      onClick={togglePause}
                      sx={{ bgcolor: "grey.100", mr: 1 }}
                    >
                      {isPaused ? <PlayArrow /> : <Pause />}
                    </IconButton>

                    <IconButton
                      onClick={handleEndChat}
                      sx={{
                        bgcolor: "error.main",
                        color: "white",
                        "&:hover": { bgcolor: "error.dark" },
                      }}
                    >
                      <CallEnd />
                    </IconButton>
                  </Box>
                </Box>

                {/* Chat messages area - STRICTLY CONSTRAINED HEIGHT WITH SCROLLING */}
                <Box
                  ref={chatContainerRef}
                  sx={{
                    flex: 1,
                    height:
                      waitingForUserInput && expectedTraineeResponse
                        ? "calc(100% - 215px)" // Adjust for expected response box + button height
                        : "calc(100% - 115px)", // Standard height without expected response
                    maxHeight:
                      waitingForUserInput && expectedTraineeResponse
                        ? "calc(100% - 215px)" // Adjust for expected response box + button height
                        : "calc(100% - 115px)", // Standard max height without expected response
                    overflowY: "auto", // Critical for vertical scrolling
                    overflowX: "hidden", // Prevent horizontal scrolling
                    p: 1.5,
                    bgcolor: "#F5F7FF",
                    display: "flex",
                    flexDirection: "column",
                    gap: 1.5,
                    scrollbarWidth: "thin" /* Firefox */,
                    scrollbarColor: "#c1c1c1 #f1f1f1" /* Firefox */,
                    msOverflowStyle: "auto" /* IE and Edge */,
                    "&::-webkit-scrollbar": {
                      width: "8px",
                      height: "8px",
                    },
                    "&::-webkit-scrollbar-track": {
                      background: "#f1f1f1",
                      borderRadius: "4px",
                    },
                    "&::-webkit-scrollbar-thumb": {
                      background: "#c1c1c1",
                      borderRadius: "4px",
                    },
                    "&::-webkit-scrollbar-thumb:hover": {
                      background: "#a8a8a8",
                    },
                  }}
                >
                  {/* Initial message when chat is empty */}
                  {chatMessages.length === 0 && (
                    <Box
                      sx={{
                        display: "flex",
                        flexDirection: "column",
                        alignItems: "center",
                        justifyContent: "center",
                        height: "100%",
                        textAlign: "center",
                        color: "text.secondary",
                        py: 4,
                      }}
                    >
                      <ChatIcon sx={{ fontSize: 40, mb: 1, opacity: 0.5 }} />
                      <Typography variant="body2">
                        {isLoadingVisuals
                          ? "Loading simulation..."
                          : "Beginning of conversation"}
                      </Typography>
                    </Box>
                  )}

                  {/* Chat message bubbles */}
                  {chatMessages.map((message) => (
                    <Stack
                      key={message.id}
                      direction="row"
                      spacing={1}
                      alignItems="flex-start"
                      justifyContent={
                        message.role === "customer" ? "flex-start" : "flex-end"
                      }
                      sx={{ minWidth: 0, flexShrink: 0 }} // Prevent shrinking/growing issues
                    >
                      {message.role === "customer" && (
                        <Avatar
                          sx={{
                            width: 28,
                            height: 28,
                            bgcolor: "primary.light",
                            flexShrink: 0, // Prevent shrinking
                          }}
                        >
                          <SupportAgentIcon fontSize="small" />
                        </Avatar>
                      )}

                      <Paper
                        sx={{
                          p: 1.5,
                          maxWidth: "75%",
                          borderRadius: 2,
                          position: "relative",
                          bgcolor:
                            message.role === "customer" ? "#FFFFFF" : "#DCF8C6",
                          borderColor:
                            message.role === "customer"
                              ? "primary.light"
                              : "success.light",
                          "&:hover .timestamp": {
                            opacity: 1,
                          },
                          wordBreak: "break-word", // Handle long words
                          overflowWrap: "break-word", // Modern property for overflow
                        }}
                      >
                        <Typography variant="body2">
                          {stripHtmlTags(message.text)}
                        </Typography>
                        <Typography
                          className="timestamp"
                          variant="caption"
                          sx={{
                            display: "block",
                            textAlign: "right",
                            color: "text.secondary",
                            mt: 0.5,
                            opacity: 0,
                            transition: "opacity 0.2s",
                          }}
                        >
                          {formatMessageTime(message.timestamp)}
                        </Typography>
                      </Paper>

                      {message.role === "trainee" && (
                        <Avatar
                          sx={{
                            width: 28,
                            height: 28,
                            bgcolor: "success.light",
                            flexShrink: 0, // Prevent shrinking
                          }}
                        >
                          <PersonIcon fontSize="small" />
                        </Avatar>
                      )}
                    </Stack>
                  ))}

                  {/* "Your turn to respond" indicator */}
                  {waitingForUserInput && (
                    <Box
                      sx={{
                        display: "flex",
                        justifyContent: "center",
                        my: 1,
                      }}
                    >
                      <Paper
                        sx={{
                          display: "inline-flex",
                          alignItems: "center",
                          px: 1.5,
                          py: 0.75,
                          bgcolor: "warning.light",
                          color: "warning.dark",
                          borderRadius: "20px",
                          border: 1,
                          borderColor: "warning.main",
                        }}
                      >
                        <Box
                          sx={{
                            width: 8,
                            height: 8,
                            borderRadius: "50%",
                            bgcolor: "warning.main",
                            mr: 1,
                            animation: "pulse 1.5s infinite",
                            "@keyframes pulse": {
                              "0%": { opacity: 0.6 },
                              "50%": { opacity: 1 },
                              "100%": { opacity: 0.6 },
                            },
                          }}
                        />
                        <Typography variant="caption" fontWeight="medium">
                          Your turn to respond
                        </Typography>
                      </Paper>
                    </Box>
                  )}
                </Box>

                {/* Expected response hint - FIXED, NON-OVERLAPPING POSITION */}
                {waitingForUserInput && expectedTraineeResponse && (
                  <Box
                    sx={{
                      borderTop: 1,
                      borderColor: "divider",
                      bgcolor: "#F5F7FF",
                      p: 1.5,
                      flexShrink: 0,
                      height: "auto",
                      width: "100%",
                      zIndex: 2,
                      display: "flex",
                      flexDirection: "column",
                      gap: 1,
                    }}
                  >
                    {/* Expected response hint panel */}
                    <Paper
                      sx={{
                        p: 1.5,
                        bgcolor: "warning.50",
                        border: 1,
                        borderColor: "warning.100",
                        borderRadius: 2,
                        maxHeight: "80px",
                        overflowY: "auto",
                        "&::-webkit-scrollbar": {
                          width: "8px",
                        },
                        "&::-webkit-scrollbar-track": {
                          background: "#fff1d6",
                          borderRadius: "4px",
                        },
                        "&::-webkit-scrollbar-thumb": {
                          background: "#f5bf65",
                          borderRadius: "4px",
                        },
                        "&::-webkit-scrollbar-thumb:hover": {
                          background: "#e0aa45",
                        },
                      }}
                    >
                      <Typography
                        variant="subtitle2"
                        sx={{ color: "warning.dark", mb: 0.5 }}
                      >
                        Expected Response:
                      </Typography>
                      <Typography
                        variant="body2"
                        sx={{
                          fontStyle: "italic",
                          color: "text.secondary",
                          mb: 0.5,
                        }}
                      >
                        {expectedTraineeResponse}
                      </Typography>
                      <Typography variant="caption" color="text.secondary">
                        Type this response (or your own variation) to proceed
                      </Typography>
                    </Paper>

                    {/* Next button - alternative to typing exact response */}
                    <Button
                      fullWidth
                      variant="outlined"
                      endIcon={<ArrowForward />}
                      onClick={() => {
                        // Use the expected response as the user's message
                        setUserInput(expectedTraineeResponse);
                        // Submit after a slight delay to show what was "typed"
                        setTimeout(() => {
                          handleSubmitMessage();
                        }, 100);
                      }}
                    >
                      Use Suggested Response
                    </Button>
                  </Box>
                )}

                {/* Message input area - FIXED HEIGHT */}
                <Box
                  component="form"
                  onSubmit={(e) => {
                    e.preventDefault();
                    handleSubmitMessage();
                  }}
                  sx={{
                    p: 1.5,
                    borderTop: 1,
                    borderColor: "divider",
                    bgcolor: "white",
                    height: 65, // EXPLICIT FIXED HEIGHT
                    maxHeight: 65, // FIXED MAX HEIGHT
                    minHeight: 65, // ENSURE CONSISTENT HEIGHT
                    overflowY: "auto",
                    flexShrink: 0, // Prevent shrinking
                    display: "flex",
                    flexDirection: "column",
                    justifyContent: "center", // Center content vertically
                    width: "100%", // Ensure full width
                    position: "relative", // Position context for absolute elements if needed
                    zIndex: 2, // Ensure it stays above scroll content
                    "&::-webkit-scrollbar": {
                      width: "8px",
                    },
                    "&::-webkit-scrollbar-track": {
                      background: "#f1f1f1",
                      borderRadius: "4px",
                    },
                    "&::-webkit-scrollbar-thumb": {
                      background: "#c1c1c1",
                      borderRadius: "4px",
                    },
                    "&::-webkit-scrollbar-thumb:hover": {
                      background: "#a8a8a8",
                    },
                  }}
                >
                  <Stack spacing={1.5} direction="row" alignItems="center">
                    <TextField
                      inputRef={chatInputRef}
                      fullWidth
                      multiline
                      maxRows={2}
                      placeholder={
                        waitingForUserInput
                          ? "Type your response..."
                          : "Waiting for customer..."
                      }
                      value={userInput}
                      onChange={(e) => setUserInput(e.target.value)}
                      onKeyPress={handleKeyPress}
                      disabled={!waitingForUserInput || isEndingChat}
                      sx={{
                        "& .MuiOutlinedInput-root": {
                          borderRadius: 2,
                          bgcolor: waitingForUserInput ? "white" : "grey.100",
                          borderColor: waitingForUserInput
                            ? "primary.main"
                            : "grey.300",
                        },
                      }}
                    />
                    <IconButton
                      type="submit"
                      disabled={
                        !waitingForUserInput ||
                        !userInput.trim() ||
                        isEndingChat
                      }
                      sx={{
                        alignSelf: "flex-end",
                        bgcolor: waitingForUserInput
                          ? "primary.main"
                          : "grey.300",
                        color: waitingForUserInput ? "white" : "grey.500",
                        "&:hover": {
                          bgcolor: waitingForUserInput
                            ? "primary.dark"
                            : "grey.300",
                        },
                        "&.Mui-disabled": {
                          bgcolor: "grey.200",
                          color: "grey.400",
                        },
                      }}
                    >
                      <SendIcon />
                    </IconButton>
                  </Stack>
                </Box>
              </Box>
            </Box>
          </Box>
        )}

        {/* Loading overlay for ending chat */}
        {isEndingChat && (
          <Box
            sx={{
              position: "fixed",
              top: 0,
              left: 0,
              right: 0,
              bottom: 0,
              display: "flex",
              flexDirection: "column",
              alignItems: "center",
              justifyContent: "center",
              bgcolor: "rgba(255, 255, 255, 0.95)",
              zIndex: 9999,
            }}
          >
            <CircularProgress size={60} sx={{ mb: 2 }} />
            <Typography variant="h6" sx={{ mb: 1 }}>
              Analyzing Attempt
            </Typography>
            <Typography variant="body2" color="text.secondary">
              Evaluating interactions and chat responses...
            </Typography>
          </Box>
        )}
      </Box>
    </>
  );
};

export default VisualChatSimulationPage;<|MERGE_RESOLUTION|>--- conflicted
+++ resolved
@@ -1244,20 +1244,14 @@
         const hasTimeoutSetting = currentItem.settings?.timeoutDuration > 0;
         const existingRecord =
           itemIndex >= 0 ? finalAttemptData[itemIndex] : null;
-<<<<<<< HEAD
         const wasClicked = lastClickedHotspotRef.current === currentItem.id;
-=======
->>>>>>> 20a78366
+
         const isTimedOut =
           timeoutActive ||
           (hasTimeoutSetting &&
             !currentItem.isClicked &&
-<<<<<<< HEAD
             !(existingRecord && (existingRecord as any).isClicked) &&
             !wasClicked);
-=======
-            !(existingRecord && (existingRecord as any).isClicked));
->>>>>>> 20a78366
 
         console.log(
           `Processing current hotspot ${currentItem.name} for end chat, timed out: ${isTimedOut}`,
