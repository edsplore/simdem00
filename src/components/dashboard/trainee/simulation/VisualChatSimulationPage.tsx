import React, { useState, useRef, useEffect } from "react";
import {
  Box,
  Typography,
  Button,
  Stack,
  Avatar,
  IconButton,
  Paper,
  Fade,
  Modal,
  Checkbox,
  TextField,
  FormControl,
  MenuItem,
  Select,
  CircularProgress,
  InputAdornment,
  Chip,
} from "@mui/material";
import {
  PlayArrow,
  Pause,
  Phone,
  CallEnd,
  ArrowForward,
  Send as SendIcon,
  VolumeUp,
  CheckCircle,
  Person as PersonIcon,
  SupportAgent as SupportAgentIcon,
  Visibility as VisibilityIcon,
  Chat as ChatIcon,
  Timer as TimerIcon,
  AccessTime as AccessTimeIcon,
  SignalCellularAlt as SignalIcon,
  SentimentSatisfiedAlt as SatisfiedIcon,
  Psychology as PsychologyIcon,
  BatteryChargingFull as EnergyIcon,
  SmartToy as SmartToyIcon,
} from "@mui/icons-material";
import { useAuth } from "../../../../context/AuthContext";
import {
  startVisualChatAttempt,
  endVisualChatAttempt,
  StartVisualChatResponse,
  EndVisualChatResponse,
} from "../../../../services/simulation_visual_chat_attempts";
import { AttemptInterface } from "../../../../types/attempts";

interface ChatMessage {
  id: string;
  role: "customer" | "trainee";
  text: string;
  timestamp: string;
}

interface ImageData {
  image_id: string;
  image_data: string;
}

interface SimulationData {
  id: string;
  sim_name: string;
  version: string;
  lvl1: {
    isEnabled: boolean;
    enablePractice: boolean;
    hideAgentScript: boolean;
    hideCustomerScript: boolean;
    hideKeywordScores: boolean;
    hideSentimentScores: boolean;
    hideHighlights: boolean;
    hideCoachingTips: boolean;
    enablePostSimulationSurvey: boolean;
    aiPoweredPausesAndFeedback: boolean;
  };
  lvl2: {
    isEnabled: boolean;
    enablePractice: boolean;
    hideAgentScript: boolean;
    hideCustomerScript: boolean;
    hideKeywordScores: boolean;
    hideSentimentScores: boolean;
    hideHighlights: boolean;
    hideCoachingTips: boolean;
    enablePostSimulationSurvey: boolean;
    aiPoweredPausesAndFeedback: boolean;
  };
  lvl3: {
    isEnabled: boolean;
    enablePractice: boolean;
    hideAgentScript: boolean;
    hideCustomerScript: boolean;
    hideKeywordScores: boolean;
    hideSentimentScores: boolean;
    hideHighlights: boolean;
    hideCoachingTips: boolean;
    enablePostSimulationSurvey: boolean;
    aiPoweredPausesAndFeedback: boolean;
  };
  sim_type: string;
  status: string;
  tags: string[];
  est_time: string;
  script: Array<{
    script_sentence: string;
    role: string;
    keywords: string[];
  }>;
  slidesData: Array<{
    imageId: string;
    imageName: string;
    imageUrl: string;
    sequence: Array<{
      type: string;
      id: string;
      name?: string;
      hotspotType?: string;
      coordinates?: {
        x: number;
        y: number;
        width: number;
        height: number;
      };
      settings?: any;
      role?: string;
      text?: string;
      options?: string[];
      tipText?: string;
    }>;
  }>;
}

interface VisualChatSimulationPageProps {
  simulationId: string;
  simulationName: string;
  level: string;
  simType: string;
  attemptType: string;
  onBackToList: () => void;
  assignmentId: string;
}

// Minimum passing score threshold
const MIN_PASSING_SCORE = 85;

const VisualChatSimulationPage: React.FC<VisualChatSimulationPageProps> = ({
  simulationId,
  simulationName,
  level,
  simType,
  attemptType,
  onBackToList,
  assignmentId,
}) => {
  // Get authenticated user
  const { user } = useAuth();
  const userId = user?.id || "";
  const userName = user?.name || "User";

  // Basic simulation state
  const [isStarted, setIsStarted] = useState(false);
  const [isStarting, setIsStarting] = useState(false);
  const [isEndingChat, setIsEndingChat] = useState(false);
  const [simulationProgressId, setSimulationProgressId] = useState<
    string | null
  >(null);
  const [showCompletionScreen, setShowCompletionScreen] = useState(false);
  const [scores, setScores] = useState<EndVisualChatResponse["scores"] | null>(
    null
  );
  const [duration, setDuration] = useState<number>(0);
  const [elapsedTime, setElapsedTime] = useState(0);
  const [isPaused, setIsPaused] = useState(false);
  const [callStatus, setCallStatus] = useState("Online");

  // Visual-chat specific state
  const [simulationData, setSimulationData] = useState<SimulationData | null>(
    null
  );
  const [slides, setSlides] = useState<Map<string, string>>(new Map());
  const [currentSlideIndex, setCurrentSlideIndex] = useState(0);
  const [currentSequenceIndex, setCurrentSequenceIndex] = useState(0);
  const [imageLoaded, setImageLoaded] = useState(false);
  // Update to track both width and height scales
  const [imageScale, setImageScale] = useState({ width: 1, height: 1 });
  const [isProcessing, setIsProcessing] = useState(false);
  const [isLoadingVisuals, setIsLoadingVisuals] = useState(false);

  // Interactive elements state
  const [highlightHotspot, setHighlightHotspot] = useState(false);
  const [dropdownOpen, setDropdownOpen] = useState(false);
  const [dropdownValue, setDropdownValue] = useState("");
  const [checkboxChecked, setCheckboxChecked] = useState(false);
  const [textInputValue, setTextInputValue] = useState("");
  const [showCoachingTip, setShowCoachingTip] = useState(false);
  const [timeoutActive, setTimeoutActive] = useState(false);

  // Chat specific state
  const [chatMessages, setChatMessages] = useState<ChatMessage[]>([]);
  const [userInput, setUserInput] = useState("");
  const [waitingForUserInput, setWaitingForUserInput] = useState(false);
  const [expectedTraineeResponse, setExpectedTraineeResponse] = useState("");

  // Refs
  const timerRef = useRef<NodeJS.Timeout | null>(null);
  const hotspotTimeoutRef = useRef<NodeJS.Timeout | null>(null);
  const imageContainerRef = useRef<HTMLDivElement>(null);
  const imageRef = useRef<HTMLImageElement>(null);
  const chatInputRef = useRef<HTMLInputElement>(null);
  const chatContainerRef = useRef<HTMLDivElement>(null);

  // Check if simulation was passed based on scores
  const isPassed = scores ? scores.sim_accuracy >= MIN_PASSING_SCORE : false;

  // Get current slide and sequence data
  const slidesData = simulationData?.slidesData || [];
  const currentSlide = slidesData[currentSlideIndex] || {};
  const currentSequence = currentSlide.sequence || [];
  const currentItem = currentSequence[currentSequenceIndex];

<<<<<<< HEAD
  // Function to get the appropriate level settings
  const getLevelSettings = () => {
    // If no simulation data yet, return a default
    if (!simulationData) {
      return {
        hideHighlights: false,
        hideCoachingTips: false,
      };
    }

    // Get settings based on selected level
    if (level === "Level 01") {
      return simulationData.lvl1;
    } else if (level === "Level 02") {
      return simulationData.lvl2;
    } else if (level === "Level 03") {
      return simulationData.lvl3;
    }

    // Default to level 1 if level not recognized
    return simulationData.lvl1;
  };

  const levelSettings = getLevelSettings();

  // Function to check if a hotspot should be skipped based on settings
  const shouldSkipHotspot = () => {
    if (!currentItem || currentItem.type !== "hotspot") return false;

    // Skip highlight hotspots if hideHighlights is enabled
    if (
      currentItem.hotspotType === "highlight" &&
      levelSettings.hideHighlights
    ) {
      return true;
    }

    // Skip coaching tip hotspots if hideCoachingTips is enabled
    if (
      (currentItem.hotspotType === "coaching" ||
        currentItem.hotspotType === "coachingtip") &&
      levelSettings.hideCoachingTips
    ) {
      return true;
    }

    return false;
  };
=======
  // user attempt sequence data
  const [attemptSequenceData, setAttemptSequenceData] = useState<
    AttemptInterface[]
  >([]);
>>>>>>> 2b55d8bf

  // Debug current slide and sequence
  useEffect(() => {
    if (simulationData) {
      console.log("Current simulation data:", {
        slidesCount: simulationData.slidesData?.length || 0,
        currentSlideIndex,
        currentSequenceIndex,
        currentSlide: currentSlide?.imageId || "none",
        currentSequenceLength: currentSequence?.length || 0,
        slidesMapSize: slides.size,
      });
    }
  }, [
    simulationData,
    currentSlideIndex,
    currentSequenceIndex,
    currentSlide,
    currentSequence,
    slides.size,
  ]);

  // Initialize timer for simulation
  useEffect(() => {
    timerRef.current = setInterval(() => {
      if (!isPaused && isStarted) {
        setElapsedTime((prev) => prev + 1);
      }
    }, 1000);

    return () => {
      if (timerRef.current) {
        clearInterval(timerRef.current);
      }
    };
  }, [isPaused, isStarted]);

  useEffect(() => {
    console.log("simulation Data ---- ", simulationData);
    console.log("Attempt simulation Data ---- ", attemptSequenceData);
    console.log("Chat Messages Data ---- ", chatMessages);
  }, [simulationData, attemptSequenceData, chatMessages]);

  // Reset states when moving to a new item
  useEffect(() => {
    // Clear any existing timeout
    if (hotspotTimeoutRef.current) {
      clearTimeout(hotspotTimeoutRef.current);
      hotspotTimeoutRef.current = null;
    }
    setTimeoutActive(false);

    setDropdownOpen(false);
    setDropdownValue("");
    setCheckboxChecked(false);
    setTextInputValue("");
    setShowCoachingTip(false);
    setHighlightHotspot(false);
    setWaitingForUserInput(false);
    setExpectedTraineeResponse("");

    // Show coaching tip immediately if it's that type and not hidden by settings
    if (
      currentItem?.type === "hotspot" &&
      (currentItem?.hotspotType === "coaching" ||
        currentItem?.hotspotType === "coachingtip") &&
      !levelSettings.hideCoachingTips
    ) {
      setShowCoachingTip(true);
    }
  }, [currentSequenceIndex, currentSlideIndex, levelSettings.hideCoachingTips]);

  // Process current sequence item
  useEffect(() => {
    if (!currentItem || isProcessing || !imageLoaded || isPaused || !isStarted)
      return;

    console.log("Processing current item:", {
      type: currentItem.type,
      role: currentItem.role,
      hotspotType: currentItem.hotspotType,
      text: currentItem.text?.substring(0, 30) + "...",
    });

    const processItem = async () => {
      setIsProcessing(true);

      // Check if current hotspot should be skipped based on settings
      if (shouldSkipHotspot()) {
        console.log(
          "Skipping hotspot due to level settings:",
          currentItem.hotspotType,
        );
        moveToNextItem(); // Skip to the next item
        setIsProcessing(false);
        return;
      }

      if (currentItem.type === "message") {
        // For customer messages, automatically add to chat
        if (
          currentItem.role === "Customer" ||
          currentItem.role === "customer"
        ) {
          // Add to chat history
          const newMessage: ChatMessage = {
            id: Date.now().toString(),
            role: "customer",
            text: currentItem.text || "",
            timestamp: new Date().toISOString(),
          };

          setChatMessages((prev) => [...prev, newMessage]);
          setAttemptSequenceData((prevState) => [
            ...prevState,
            {
              ...currentItem,
              userMessageId: newMessage.id,
              userText: newMessage.text,
              timestamp: newMessage.timestamp,
            },
          ]);
          // Auto-advance after a short delay
          setTimeout(() => {
            moveToNextItem();
            setIsProcessing(false);
          }, 800);
        }
        // For trainee messages, wait for user input and provide hint
        else {
          setWaitingForUserInput(true);
          // Store the expected trainee response for the hint
          setExpectedTraineeResponse(currentItem.text || "");
          setIsProcessing(false);

          // Focus the input field
          setTimeout(() => {
            if (chatInputRef.current) {
              chatInputRef.current.focus();
            }
          }, 100);
        }
      } else if (currentItem.type === "hotspot") {
        // For hotspots, highlight and wait for click
        setHighlightHotspot(true);

        // Setup timeout based on hotspot settings
        const timeout = currentItem.settings?.timeoutDuration;

        if (timeout && timeout > 0) {
          // Clear any existing timeout
          if (hotspotTimeoutRef.current) {
            clearTimeout(hotspotTimeoutRef.current);
          }

          setTimeoutActive(true);

          // Set a new timeout that will advance if no interaction occurs
          hotspotTimeoutRef.current = setTimeout(() => {
            console.log(`Timeout of ${timeout} seconds reached for hotspot`);
            moveToNextItem();
            setHighlightHotspot(false);
            setTimeoutActive(false);
            setIsProcessing(false);
          }, timeout * 1000);
        }

        setIsProcessing(false);
      } else {
        setIsProcessing(false);
      }
    };

    processItem();
  }, [
    currentItem,
    currentSequenceIndex,
    currentSlideIndex,
    imageLoaded,
    isPaused,
    isProcessing,
    isStarted,
  ]);

  // Scroll to bottom when new messages are added
  useEffect(() => {
    if (chatContainerRef.current) {
      chatContainerRef.current.scrollTop =
        chatContainerRef.current.scrollHeight;
    }
  }, [chatMessages]);

  // Clean up timeout when component unmounts
  useEffect(() => {
    return () => {
      if (hotspotTimeoutRef.current) {
        clearTimeout(hotspotTimeoutRef.current);
        hotspotTimeoutRef.current = null;
      }
    };
  }, []);

  // Check for end of simulation
  useEffect(() => {
    if (
      isStarted &&
      currentSlideIndex >= slidesData.length - 1 &&
      currentSequenceIndex >= currentSequence.length - 1 &&
      currentSequence.length > 0 &&
      !isEndingChat &&
      !waitingForUserInput
    ) {
      // We've reached the end of the last slide's sequence
      console.log("Reached end of simulation content");
      // Wait a moment for any final animations/transitions
      setTimeout(() => {
        handleEndChat();
      }, 1000);
    }
  }, [
    currentSlideIndex,
    currentSequenceIndex,
    slidesData.length,
    currentSequence.length,
    isStarted,
    isEndingChat,
    waitingForUserInput,
  ]);

  // Format time as MM:SS
  const formatTime = (seconds: number) => {
    const mins = Math.floor(seconds / 60)
      .toString()
      .padStart(2, "0");
    const secs = (seconds % 60).toString().padStart(2, "0");
    return `${mins}:${secs}`;
  };

  // Format completion time as Xm Ys
  const formatCompletionTime = (seconds: number) => {
    const mins = Math.floor(seconds / 60);
    const secs = seconds % 60;
    return `${mins}m ${secs}s`;
  };

  // Format time for messages
  const formatMessageTime = (timestamp: string) => {
    const date = new Date(timestamp);
    return date.toLocaleTimeString([], { hour: "2-digit", minute: "2-digit" });
  };

  // Updated to calculate both width and height scales
  const handleImageLoad = () => {
    if (imageRef.current && imageContainerRef.current) {
      const imageNaturalWidth = imageRef.current.naturalWidth;
      const imageNaturalHeight = imageRef.current.naturalHeight;

      // Get the actual rendered dimensions of the image
      const rect = imageRef.current.getBoundingClientRect();
      const renderedWidth = rect.width;
      const renderedHeight = rect.height;

      // Calculate the scale based on the actual rendered dimensions
      const widthScale = renderedWidth / imageNaturalWidth;
      const heightScale = renderedHeight / imageNaturalHeight;

      // Store both scales for proper coordinate transformation
      setImageScale({
        width: widthScale,
        height: heightScale,
      });

      setImageLoaded(true);
      console.log(
        `Image loaded with scales - width: ${widthScale}, height: ${heightScale}`
      );
    }
  };

  // Get highlight color from settings or use default
  const getHighlightColor = () => {
    if (
      currentItem?.type === "hotspot" &&
      currentItem.settings?.highlightColor
    ) {
      return currentItem.settings.highlightColor;
    }
    return "rgba(68, 76, 231, 0.7)"; // Default color
  };

  // Move to next item in sequence
  const moveToNextItem = () => {
    // Clear any active timeout when manually moving to next item
    if (hotspotTimeoutRef.current) {
      clearTimeout(hotspotTimeoutRef.current);
      hotspotTimeoutRef.current = null;
    }
    setTimeoutActive(false);

    console.log(
      "Moving to next item from",
      currentSequenceIndex,
      "in slide",
      currentSlideIndex
    );
    if (currentSequenceIndex < currentSequence.length - 1) {
      // Next item in current slide
      setCurrentSequenceIndex((prevIndex) => prevIndex + 1);
    } else if (currentSlideIndex < slidesData.length - 1) {
      // First item in next slide
      setCurrentSlideIndex((prevIndex) => prevIndex + 1);
      setCurrentSequenceIndex(0);
      console.log("Moving to next slide:", currentSlideIndex + 1);
      setImageLoaded(false);
    } else {
      // End of slideshow
      setHighlightHotspot(false);
      console.log("Simulation complete");
      handleEndChat();
    }
  };

  // Handle hotspot click based on type
  const handleHotspotClick = () => {
    if (
      !isStarted ||
      !currentItem ||
      currentItem.type !== "hotspot" ||
      isProcessing ||
      isPaused
    )
      return;

    // Clear the timeout when user interacts with a hotspot
    if (hotspotTimeoutRef.current) {
      clearTimeout(hotspotTimeoutRef.current);
      hotspotTimeoutRef.current = null;
    }
    setTimeoutActive(false);

    const hotspotType = currentItem.hotspotType || "button";
    console.log("Hotspot clicked:", hotspotType);
    setAttemptSequenceData((prevData) => {
      const existingItem = prevData.find((item) => item.id === currentItem.id);
      if (existingItem) {
        return [
          ...prevData.filter((item) => item.id !== currentItem.id),
          {
            ...existingItem,
            isClicked: true,
          },
        ];
      } else {
        return [
          ...prevData,
          {
            ...currentItem,
            isClicked: true,
          },
        ];
      }
    });

    switch (hotspotType) {
      case "button":

      case "highlight":
        // For button and highlight, simply advance
        setHighlightHotspot(false);
        moveToNextItem();
        break;

      case "dropdown":
        // Toggle dropdown state
        setDropdownOpen(!dropdownOpen);
        break;

      case "checkbox":
        // Toggle checkbox state and advance after delay
        setCheckboxChecked(true);

        setTimeout(() => {
          moveToNextItem();
          setCheckboxChecked(false);
        }, 800);
        break;

      case "coaching":
      case "coachingtip":
        // For coaching tips, clicking anywhere dismisses it
        setShowCoachingTip(false);
        moveToNextItem();
        break;

      default:
        console.log("Unknown hotspot type:", hotspotType);
    }
  };

  // Updated to use both width and height scales
  const scaleCoordinates = (
    coords: { x: number; y: number; width: number; height: number } | undefined
  ) => {
    if (!coords) return null;

    return {
      left: coords.x * imageScale.width,
      top: coords.y * imageScale.height,
      width: coords.width * imageScale.width,
      height: coords.height * imageScale.height,
    };
  };

  // Handle dropdown option selection
  const handleDropdownSelect = (option: string) => {
    setDropdownValue(option);
    setDropdownOpen(false);
    setAttemptSequenceData((prevData) => {
      const existingItem = prevData.find((item) => item.id === currentItem.id);
      if (existingItem) {
        return [
          ...prevData.filter((item) => item.id !== currentItem.id),
          {
            ...existingItem,
            isClicked: true,
            userInput: option,
          },
        ];
      } else {
        return [
          ...prevData,
          {
            ...currentItem,
            isClicked: true,
            userInput: option,
          },
        ];
      }
    });

    if (currentItem?.settings?.advanceOnSelect) {
      setTimeout(() => moveToNextItem(), 500);
    }
  };

  // Handle text input submission
  const handleTextInputSubmit = (e: React.KeyboardEvent) => {
    if (e.key === "Enter") {
      e.preventDefault();
      setAttemptSequenceData((prevData) => {
        const existingItem = prevData.find(
          (item) => item.id === currentItem.id
        );
        if (existingItem) {
          return [
            ...prevData.filter((item) => item.id !== currentItem.id),
            {
              ...existingItem,
              isClicked: true,
              userInput: textInputValue,
            },
          ];
        } else {
          return [
            ...prevData,
            {
              ...currentItem,
              isClicked: true,
              userInput: textInputValue,
            },
          ];
        }
      });
      moveToNextItem();
    }
  };

  // Handle user input submission
  const handleSubmitMessage = (e?: React.FormEvent) => {
    e?.preventDefault();

    if (!userInput.trim() || !waitingForUserInput) return;

    // Add the trainee message to chat
    const newMessage: ChatMessage = {
      id: Date.now().toString(),
      role: "trainee",
      text: userInput,
      timestamp: new Date().toISOString(),
    };

    setChatMessages((prev) => [...prev, newMessage]);
    setAttemptSequenceData((prevState) => [
      ...prevState,
      {
        ...currentItem,
        userMessageId: newMessage.id,
        userText: newMessage.text,
        timestamp: newMessage.timestamp,
      },
    ]);

    // Clear input and waiting state
    setUserInput("");
    setWaitingForUserInput(false);
    setExpectedTraineeResponse("");

    // Move to next sequence item
    setTimeout(() => {
      moveToNextItem();
    }, 500);
  };

  // Handle key press in chat input
  const handleKeyPress = (e: React.KeyboardEvent) => {
    if (e.key === "Enter" && !e.shiftKey) {
      e.preventDefault();
      handleSubmitMessage();
    }
  };

  // Toggle pause/play
  const togglePause = () => {
    setIsPaused(!isPaused);

    // When pausing, clear any active timeout
    if (!isPaused && hotspotTimeoutRef.current) {
      clearTimeout(hotspotTimeoutRef.current);
      hotspotTimeoutRef.current = null;
    }

    // When resuming, restart timeout if needed
    if (isPaused && currentItem?.type === "hotspot" && timeoutActive) {
      const timeout = currentItem.settings?.timeoutDuration;
      if (timeout && timeout > 0) {
        hotspotTimeoutRef.current = setTimeout(() => {
          moveToNextItem();
          setHighlightHotspot(false);
          setTimeoutActive(false);
        }, timeout * 1000);
      }
    }
  };

  const handleStart = async () => {
    if (!userId) {
      console.error("Error: User ID is required to start simulation");
      return;
    }

    setIsStarting(true);
    setIsLoadingVisuals(true);
    try {
      setIsStarted(true);
      setCallStatus("Loading visual-chat simulation...");

      // Use the startVisualChatAttempt function instead of direct axios call
      const response = await startVisualChatAttempt(
        userId,
        simulationId,
        assignmentId
      );

      console.log("Start visual-chat response:", response);

      if (response.simulation) {
        console.log("Setting simulation data");
        setSimulationData(response.simulation);
        setSimulationProgressId(response.id);
        setCallStatus("Online");
      }

      // Process image data
      if (response.images && response.images.length > 0) {
        const newSlides = new Map();
        console.log(`Processing ${response.images.length} images`);
        for (const image of response.images) {
          // Convert base64 string to Uint8Array
          const binaryString = atob(image.image_data);
          const len = binaryString.length;
          const bytes = new Uint8Array(len);
          for (let i = 0; i < len; i++) {
            bytes[i] = binaryString.charCodeAt(i);
          }

          // Create blob from Uint8Array
          const blob = new Blob([bytes], { type: "image/png" });
          const blobUrl = URL.createObjectURL(blob);
          console.log(`Created blob URL for image ${image.image_id}`);
          newSlides.set(image.image_id, blobUrl);
        }
        setSlides(newSlides);
        console.log(`Set ${newSlides.size} slides`);
      }
    } catch (error) {
      console.error("Error starting visual-chat simulation:", error);
      setIsStarted(false);
      setCallStatus("Error loading simulation. Please try again.");
    } finally {
      setIsStarting(false);
      setIsLoadingVisuals(false);
    }
  };

  // Handle end chat implementation
  const handleEndChat = async () => {
    console.log("🔴 END CHAT BUTTON PRESSED");

    // Prevent multiple simultaneous end call attempts
    if (isEndingChat) {
      console.log("Already ending chat, ignoring duplicate request");
      return;
    }

    // Verify user ID exists
    if (!userId) {
      console.error("Error: User ID is required to end simulation");
      return;
    }

    setIsEndingChat(true);

    // Stop the timer
    if (timerRef.current) {
      clearInterval(timerRef.current);
      timerRef.current = null;
      console.log("Timer stopped");
    }

    // Clear any active timeout
    if (hotspotTimeoutRef.current) {
      clearTimeout(hotspotTimeoutRef.current);
      hotspotTimeoutRef.current = null;
    }

    // Update UI state
    setIsStarted(false);

    // Ensure we have the required IDs
    if (!simulationProgressId) {
      console.error("⚠️ Missing simulationProgressId for end chat API");
      setIsEndingChat(false);
      return;
    }

    try {
      console.log("Executing end-visual-chat API call");
      // Use the endVisualChatAttempt function instead of direct axios call
      const response = await endVisualChatAttempt(
        userId,
        simulationId,
        simulationProgressId,
        attemptSequenceData
      );

      if (response && response.scores) {
        console.log("Setting scores and showing completion screen");
        setScores(response.scores);
        setDuration(response.duration || elapsedTime);
        setShowCompletionScreen(true);
      } else {
        console.warn("No scores received in response");
      }
    } catch (error) {
      console.error("Failed to end visual-chat simulation:", error);
      // Show an error message to the user if needed
    } finally {
      console.log("End chat flow completed");
      setIsEndingChat(false);
    }
  };

  const handleRestartSim = () => {
    setShowCompletionScreen(false);
    setIsStarted(false);
    setElapsedTime(0);
    setScores(null);
    setCurrentSlideIndex(0);
    setCurrentSequenceIndex(0);
    setImageLoaded(false);
    setChatMessages([]);
  };

  const handleViewPlayback = () => {
    // Handle playback view action
    console.log("View playback clicked");
    // For now, just close the completion screen
    setShowCompletionScreen(false);
  };

  // to  check if user is clicking outside the hubspot
  useEffect(() => {
    if (currentItem?.type !== "hotspot") return;

    const handleClick = (event: MouseEvent) => {
      const container = imageContainerRef.current;
      if (!container) return;

      // Get click position relative to the container
      const rect = container.getBoundingClientRect();
      const x = event.clientX - rect.left;
      const y = event.clientY - rect.top;
      const {
        x: boxX,
        y: boxY,
        width,
        height,
      } = currentItem.coordinates || { x: 0, y: 0, width: 0, height: 0 };

      // Check if the click is outside the currentItem box
      const isOutside =
        x < boxX || x > boxX + width || y < boxY || y > boxY + height;

      if (isOutside) {
        console.log(`Clicked outside currentItem at x=${x}, y=${y}`);
        setAttemptSequenceData((prevData) => {
          const existingItem = prevData.find(
            (item) => item.id === currentItem.id
          );
          if (existingItem) {
            return [
              ...prevData.filter((item) => item.id !== currentItem.id),
              {
                ...existingItem,
                wrong_clicks: [
                  ...(existingItem.wrong_clicks || []),
                  { x_cordinates: x, y_cordinates: y },
                ],
              },
            ];
          } else {
            return [
              ...prevData,
              {
                ...currentItem,
                wrong_clicks: [{ x_cordinates: x, y_cordinates: y }],
              },
            ];
          }
        });
        // Your custom logic for outside click
      } else {
        console.log("Clicked inside currentItem box — ignoring");
      }
    };

    const container = imageContainerRef.current;
    container?.addEventListener("click", handleClick);

    return () => {
      container?.removeEventListener("click", handleClick);
    };
  }, [currentItem]);

  // Cleanup object URLs when component unmounts
  useEffect(() => {
    return () => {
      slides.forEach((blobUrl) => {
        URL.revokeObjectURL(blobUrl);
      });
    };
  }, [slides]);

  // Render the completion screen based on the image provided
  if (showCompletionScreen) {
    return (
      <Box
        sx={{
          height: "calc(100vh - 40px)",
          display: "flex",
          alignItems: "center",
          justifyContent: "center",
          bgcolor: "#f5f7fa",
        }}
      >
        <Paper
          elevation={3}
          sx={{
            width: "650px",
            borderRadius: "16px",
            overflow: "hidden",
          }}
        >
          {/* Header */}
          <Box
            sx={{
              p: 3,
              display: "flex",
              flexDirection: "column",
              alignItems: "center",
              borderBottom: "1px solid #eaedf0",
            }}
          >
            <Box
              sx={{
                width: 60,
                height: 60,
                bgcolor: "#F0F3F5",
                borderRadius: "50%",
                display: "flex",
                alignItems: "center",
                justifyContent: "center",
                mb: 1,
              }}
            >
              <Avatar sx={{ width: 40, height: 40, bgcolor: "transparent" }}>
                <SmartToyIcon sx={{ color: "#A3AED0" }} />
              </Avatar>
            </Box>
            <Typography variant="body2" sx={{ color: "#718096", mb: 0.5 }}>
              Great work,
            </Typography>
            <Typography variant="h5" sx={{ fontWeight: 600, mb: 1 }}>
              {userName}
            </Typography>
          </Box>

          {/* Simulation details */}
          <Box
            sx={{
              display: "flex",
              justifyContent: "center",
              gap: 2,
              p: 2,
              borderBottom: "1px solid #eaedf0",
            }}
          >
            <Chip
              label={simulationName}
              variant="outlined"
              sx={{
                borderRadius: "8px",
                color: "#4A5568",
                bgcolor: "#f7fafc",
                border: "none",
                fontSize: "13px",
              }}
            />
            <Chip
              label={level}
              variant="outlined"
              sx={{
                borderRadius: "8px",
                color: "#4A5568",
                bgcolor: "#f7fafc",
                border: "none",
                fontSize: "13px",
              }}
            />
            <Chip
              label={`Sim Type: ${simType}`}
              variant="outlined"
              sx={{
                borderRadius: "8px",
                color: "#4A5568",
                bgcolor: "#f7fafc",
                border: "none",
                fontSize: "13px",
              }}
            />
            <Chip
              label={`${attemptType} Attempt`}
              variant="outlined"
              sx={{
                borderRadius: "8px",
                color: "#4A5568",
                bgcolor: "#f7fafc",
                border: "none",
                fontSize: "13px",
              }}
            />
          </Box>

          {/* Score details */}
          <Box sx={{ px: 4, py: 3 }}>
            <Box
              sx={{
                display: "flex",
                justifyContent: "space-between",
                alignItems: "center",
                mb: 3,
              }}
            >
              <Typography variant="subtitle1" sx={{ fontWeight: 600 }}>
                Score Details
              </Typography>
              <Box sx={{ display: "flex", alignItems: "center", gap: 1 }}>
                <Typography variant="body2" sx={{ color: "#718096" }}>
                  Min passing score:
                </Typography>
                <Typography
                  variant="body2"
                  sx={{ color: "#6366F1", fontWeight: 600 }}
                >
                  {MIN_PASSING_SCORE}%
                </Typography>
                <Chip
                  label={isPassed ? "Passed" : "Failed"}
                  size="small"
                  sx={{
                    bgcolor: isPassed ? "#E6FFFA" : "#FFF5F5",
                    color: isPassed ? "#319795" : "#E53E3E",
                    fontSize: "12px",
                    height: "22px",
                  }}
                />
              </Box>
            </Box>

            {/* Metrics */}
            <Box sx={{ display: "flex", flexWrap: "wrap", gap: 4 }}>
              {/* Sim Score */}
              <Box
                sx={{
                  display: "flex",
                  flexDirection: "column",
                  alignItems: "center",
                  minWidth: "100px",
                }}
              >
                <Box
                  sx={{
                    width: 40,
                    height: 40,
                    bgcolor: "#EBF4FF",
                    borderRadius: "50%",
                    display: "flex",
                    alignItems: "center",
                    justifyContent: "center",
                    mb: 1,
                  }}
                >
                  <SignalIcon sx={{ color: "#3182CE" }} />
                </Box>
                <Typography variant="body2" sx={{ color: "#718096", mb: 0.5 }}>
                  Sim Score
                </Typography>
                <Typography variant="h6" sx={{ fontWeight: 600 }}>
                  {scores ? `${Math.round(scores.sim_accuracy)}%` : "86%"}
                </Typography>
              </Box>

              {/* Completion Time */}
              <Box
                sx={{
                  display: "flex",
                  flexDirection: "column",
                  alignItems: "center",
                  minWidth: "100px",
                }}
              >
                <Box
                  sx={{
                    width: 40,
                    height: 40,
                    bgcolor: "#EBF4FF",
                    borderRadius: "50%",
                    display: "flex",
                    alignItems: "center",
                    justifyContent: "center",
                    mb: 1,
                  }}
                >
                  <AccessTimeIcon sx={{ color: "#3182CE" }} />
                </Box>
                <Typography variant="body2" sx={{ color: "#718096", mb: 0.5 }}>
                  Completion Time
                </Typography>
                <Typography variant="h6" sx={{ fontWeight: 600 }}>
                  {formatCompletionTime(duration)}
                </Typography>
              </Box>

              {/* Confidence */}
              <Box
                sx={{
                  display: "flex",
                  flexDirection: "column",
                  alignItems: "center",
                  minWidth: "100px",
                }}
              >
                <Box
                  sx={{
                    width: 40,
                    height: 40,
                    bgcolor: "#EBF4FF",
                    borderRadius: "50%",
                    display: "flex",
                    alignItems: "center",
                    justifyContent: "center",
                    mb: 1,
                  }}
                >
                  <SatisfiedIcon sx={{ color: "#3182CE" }} />
                </Box>
                <Typography variant="body2" sx={{ color: "#718096", mb: 0.5 }}>
                  Confidence
                </Typography>
                <Typography variant="h6" sx={{ fontWeight: 600 }}>
                  {scores && scores.confidence >= 80
                    ? "High"
                    : scores && scores.confidence >= 60
                    ? "Medium"
                    : "Low"}
                </Typography>
              </Box>

              {/* Concentration */}
              <Box
                sx={{
                  display: "flex",
                  flexDirection: "column",
                  alignItems: "center",
                  minWidth: "100px",
                }}
              >
                <Box
                  sx={{
                    width: 40,
                    height: 40,
                    bgcolor: "#EBF4FF",
                    borderRadius: "50%",
                    display: "flex",
                    alignItems: "center",
                    justifyContent: "center",
                    mb: 1,
                  }}
                >
                  <PsychologyIcon sx={{ color: "#3182CE" }} />
                </Box>
                <Typography variant="body2" sx={{ color: "#718096", mb: 0.5 }}>
                  Concentration
                </Typography>
                <Typography variant="h6" sx={{ fontWeight: 600 }}>
                  {scores && scores.concentration >= 80
                    ? "High"
                    : scores && scores.concentration >= 60
                    ? "Medium"
                    : "Low"}
                </Typography>
              </Box>

              {/* Energy */}
              <Box
                sx={{
                  display: "flex",
                  flexDirection: "column",
                  alignItems: "center",
                  minWidth: "100px",
                }}
              >
                <Box
                  sx={{
                    width: 40,
                    height: 40,
                    bgcolor: "#EBF4FF",
                    borderRadius: "50%",
                    display: "flex",
                    alignItems: "center",
                    justifyContent: "center",
                    mb: 1,
                  }}
                >
                  <EnergyIcon sx={{ color: "#3182CE" }} />
                </Box>
                <Typography variant="body2" sx={{ color: "#718096", mb: 0.5 }}>
                  Energy
                </Typography>
                <Typography variant="h6" sx={{ fontWeight: 600 }}>
                  {scores && scores.energy >= 80
                    ? "High"
                    : scores && scores.energy >= 60
                    ? "Medium"
                    : "Low"}
                </Typography>
              </Box>
            </Box>

            {/* Buttons */}
            <Box sx={{ display: "flex", gap: 2, mt: 4 }}>
              <Button
                fullWidth
                variant="outlined"
                onClick={handleRestartSim}
                sx={{
                  borderColor: "#E2E8F0",
                  color: "#4A5568",
                  "&:hover": {
                    borderColor: "#CBD5E0",
                    bgcolor: "#F7FAFC",
                  },
                  py: 1.5,
                  borderRadius: "8px",
                }}
              >
                Restart Sim
              </Button>
              <Button
                fullWidth
                variant="contained"
                onClick={handleViewPlayback}
                sx={{
                  bgcolor: "#4299E1",
                  "&:hover": {
                    bgcolor: "#3182CE",
                  },
                  py: 1.5,
                  borderRadius: "8px",
                }}
              >
                View Playback
              </Button>
            </Box>
          </Box>
        </Paper>
      </Box>
    );
  }

  return (
    <Box sx={{ height: "calc(100vh - 30px)", bgcolor: "white", py: 0, px: 0 }}>
      {/* Pause Overlay */}
      <Modal
        open={isPaused && isStarted}
        onClose={togglePause}
        closeAfterTransition
        slotProps={{
          backdrop: {
            timeout: 500,
          },
        }}
        sx={{
          backdropFilter: "blur(5px)",
        }}
      >
        <Fade in={isPaused && isStarted}>
          <Box
            sx={{
              position: "absolute",
              top: "50%",
              left: "50%",
              transform: "translate(-50%, -50%)",
              width: 400,
              bgcolor: "background.paper",
              borderRadius: 2,
              boxShadow: 24,
              p: 4,
              textAlign: "center",
            }}
          >
            <PlayArrow sx={{ fontSize: 60, color: "primary.main", mb: 2 }} />
            <Typography variant="h5" component="h2" sx={{ mb: 2 }}>
              Simulation Paused
            </Typography>
            <Typography variant="body1" sx={{ mb: 3 }}>
              Click anywhere or press the play button to continue
            </Typography>
            <Button
              variant="contained"
              onClick={togglePause}
              startIcon={<PlayArrow />}
            >
              Resume Simulation
            </Button>
          </Box>
        </Fade>
      </Modal>

      {/* Header */}
      <Box sx={{ maxWidth: "900px", mx: "auto", borderRadius: "16px" }}>
        <Stack
          direction="row"
          sx={{
            p: 1.5,
            borderBottom: "1px solid",
            borderColor: "divider",
            backgroundColor: "#F9FAFB",
            borderRadius: "16px",
            gap: "20px",
            justifyContent: "space-between",
          }}
        >
          <Typography
            variant="body2"
            color="text.main"
            sx={{ borderRadius: "8px", padding: "4px 8px" }}
          >
            {simulationName}
          </Typography>
          <Typography
            variant="body2"
            color="text.main"
            sx={{
              backgroundColor: "#ECEFF3",
              borderRadius: "12px",
              padding: "4px 8px",
            }}
          >
            {level}
          </Typography>
          <Typography
            variant="body2"
            color="text.main"
            sx={{
              backgroundColor: "#ECEFF3",
              borderRadius: "12px",
              padding: "4px 8px",
            }}
          >
            Sim Type: {simType}
          </Typography>
          <Typography
            variant="body2"
            color="text.main"
            sx={{
              backgroundColor: "#ECEFF3",
              borderRadius: "12px",
              padding: "4px 8px",
            }}
          >
            {attemptType} Attempt
          </Typography>
          <Typography
            variant="body2"
            color="text.main"
            sx={{
              backgroundColor: "#ECEFF3",
              borderRadius: "12px",
              padding: "4px 8px",
              ml: "auto",
              color: "#0037ff",
            }}
          >
            {formatTime(elapsedTime)}
          </Typography>
        </Stack>
      </Box>

      {!isStarted ? (
        <Box
          sx={{
            display: "flex",
            flexDirection: "column",
            alignItems: "center",
            justifyContent: "center",
            minHeight: "350px",
            width: "50%",
            mx: "auto",
            my: 6,
            border: "1px solid #DEE2FD",
            borderRadius: 4,
          }}
        >
          <Box
            sx={{
              bgcolor: "#f5f7ff",
              borderRadius: "50%",
              p: 2,
              mb: 2,
            }}
          >
            <ChatIcon sx={{ fontSize: 48, color: "#DEE2FD" }} />
          </Box>
          <Typography
            variant="h4"
            sx={{ fontWeight: 800, color: "#1a1a1a", mb: 1 }}
          >
            Start Simulation
          </Typography>
          <Typography sx={{ color: "#666", mb: 3 }}>
            Press start to attempt the Visual-Chat Simulation
          </Typography>
          <Button
            variant="contained"
            startIcon={<PlayArrow />}
            onClick={handleStart}
            disabled={isStarting || !userId}
            sx={{
              bgcolor: "#0037ff",
              color: "white",
              px: 6,
              py: 1.5,
              borderRadius: 2,
              textTransform: "none",
              fontSize: "16px",
              "&:hover": {
                bgcolor: "#002ed4",
              },
            }}
          >
            {isStarting ? "Starting..." : "Start Simulation"}
          </Button>
          <Button
            variant="text"
            onClick={onBackToList}
            sx={{
              mt: 2,
              color: "#666",
              textTransform: "none",
              border: "1px solid #DEE2FD",
              px: 8,
              py: 1.5,
              borderRadius: 2,
              fontSize: "16px",
            }}
          >
            Back to Sim List
          </Button>
        </Box>
      ) : (
        <Box
          sx={{
            height: "calc(100vh - 80px)",
            bgcolor: "background.default",
            display: "flex",
            flexDirection: "column",
          }}
        >
          {/* Main content */}
          <Box
            sx={{
              flex: 1,
              display: "flex",
              maxWidth: "1200px",
              mx: "auto",
              mt: 1,
            }}
          >
            {/* Left side - Visual interface */}
            <Box sx={{ flex: 1, p: 1.5 }} ref={imageContainerRef}>
              <Box
                sx={{
                  width: "100%",
                  height: "100%",
                  position: "relative",
                  bgcolor: "background.paper",
                  borderRadius: 1,
                  overflow: "hidden",
                  display: "flex",
                  alignItems: "center",
                  justifyContent: "center",
                }}
              >
                {isLoadingVisuals ? (
                  <Box sx={{ textAlign: "center", p: 4 }}>
                    <CircularProgress size={40} sx={{ mb: 2 }} />
                    <Typography>Loading simulation visuals...</Typography>
                  </Box>
                ) : !currentSlide || !slides.get(currentSlide.imageId) ? (
                  <Box sx={{ textAlign: "center", p: 4 }}>
                    <Typography color="text.secondary">
                      No visual content available
                    </Typography>
                  </Box>
                ) : (
                  <Box
                    sx={{
                      position: "relative",
                      maxWidth: "100%",
                      maxHeight: "100%",
                    }}
                  >
                    <img
                      ref={imageRef}
                      src={slides.get(currentSlide.imageId)}
                      alt={currentSlide.imageName || "Simulation slide"}
                      style={{
                        maxWidth: "100%",
                        maxHeight: "calc(100vh - 150px)",
                        display: "block",
                        margin: "0 auto",
                      }}
                      onLoad={handleImageLoad}
                    />

                    {/* Timeout indicator - show timer when timeout is active */}
                    {timeoutActive &&
                      currentItem?.type === "hotspot" &&
                      currentItem.settings?.timeoutDuration &&
                      !isPaused && (
                        <Box
                          sx={{
                            position: "absolute",
                            top: 10,
                            right: 10,
                            bgcolor: "rgba(0, 0, 0, 0.6)",
                            color: "white",
                            p: 1,
                            borderRadius: 2,
                            display: "flex",
                            alignItems: "center",
                            gap: 1,
                            zIndex: 100,
                          }}
                        ></Box>
                      )}

                    {/* Render hotspots directly on the image */}
                    {imageLoaded &&
                      currentItem?.type === "hotspot" &&
                      currentItem.coordinates &&
                      !shouldSkipHotspot() && (
                        <>
                          {/* Button hotspot */}
                          {(currentItem.hotspotType === "button" ||
                            !currentItem.hotspotType) && (
                            <Box
                              onClick={handleHotspotClick}
                              sx={{
                                position: "absolute",
                                cursor: "pointer",
                                left: `${
                                  scaleCoordinates(currentItem.coordinates)
                                    ?.left
                                }px`,
                                top: `${
                                  scaleCoordinates(currentItem.coordinates)?.top
                                }px`,
                                width: `${
                                  scaleCoordinates(currentItem.coordinates)
                                    ?.width
                                }px`,
                                height: `${
                                  scaleCoordinates(currentItem.coordinates)
                                    ?.height
                                }px`,
                                zIndex: 10,
                              }}
                            >
                              <Button
                                fullWidth
                                variant="contained"
                                sx={{
                                  height: "100%",
                                  backgroundColor:
                                    currentItem.settings?.buttonColor ||
                                    "#444CE7",
                                  color:
                                    currentItem.settings?.textColor ||
                                    "#FFFFFF",
                                  "&:hover": {
                                    backgroundColor:
                                      currentItem.settings?.buttonColor ||
                                      "#444CE7",
                                  },
                                  boxShadow: highlightHotspot ? 4 : 0,
                                  border: highlightHotspot
                                    ? `2px solid ${getHighlightColor()}`
                                    : "none",
                                }}
                              >
                                {currentItem.name || "Click here"}
                              </Button>
                            </Box>
                          )}

                          {/* Dropdown hotspot */}
                          {currentItem.hotspotType === "dropdown" && (
                            <Box
                              sx={{
                                position: "absolute",
                                left: `${
                                  scaleCoordinates(currentItem.coordinates)
                                    ?.left
                                }px`,
                                top: `${
                                  scaleCoordinates(currentItem.coordinates)?.top
                                }px`,
                                width: `${
                                  scaleCoordinates(currentItem.coordinates)
                                    ?.width
                                }px`,
                                zIndex: 10,
                              }}
                            >
                              <FormControl fullWidth>
                                <Select
                                  value={dropdownValue}
                                  displayEmpty
                                  onClick={handleHotspotClick}
                                  open={dropdownOpen}
                                  onClose={() => setDropdownOpen(false)}
                                  sx={{
                                    height: `${
                                      scaleCoordinates(currentItem.coordinates)
                                        ?.height
                                    }px`,
                                    bgcolor: "white",
                                    border: highlightHotspot
                                      ? `2px solid ${getHighlightColor()}`
                                      : "1px solid #ddd",
                                    boxShadow: highlightHotspot ? 2 : 0,
                                  }}
                                >
                                  <MenuItem value="" disabled>
                                    {currentItem.settings?.placeholder ||
                                      "Select an option"}
                                  </MenuItem>
                                  {(
                                    currentItem.options || [
                                      "Option 1",
                                      "Option 2",
                                      "Option 3",
                                    ]
                                  ).map((option, idx) => (
                                    <MenuItem
                                      key={idx}
                                      value={option}
                                      onClick={() =>
                                        handleDropdownSelect(option)
                                      }
                                    >
                                      {option}
                                    </MenuItem>
                                  ))}
                                </Select>
                              </FormControl>
                            </Box>
                          )}

                          {/* Checkbox hotspot */}
                          {currentItem.hotspotType === "checkbox" && (
                            <Box
                              onClick={handleHotspotClick}
                              sx={{
                                position: "absolute",
                                left: `${
                                  scaleCoordinates(currentItem.coordinates)
                                    ?.left
                                }px`,
                                top: `${
                                  scaleCoordinates(currentItem.coordinates)?.top
                                }px`,
                                cursor: "pointer",
                                display: "flex",
                                alignItems: "center",
                                zIndex: 10,
                              }}
                            >
                              <Checkbox
                                checked={checkboxChecked}
                                sx={{
                                  padding: 0,
                                  "& .MuiSvgIcon-root": {
                                    fontSize: `${
                                      scaleCoordinates(currentItem.coordinates)
                                        ?.height
                                    }px`,
                                  },
                                  color: highlightHotspot
                                    ? getHighlightColor()
                                    : "action.active",
                                  "&.Mui-checked": {
                                    color: "#444CE7",
                                  },
                                }}
                              />
                              {currentItem.name && (
                                <Typography
                                  variant="body2"
                                  sx={{ ml: 1, color: "text.primary" }}
                                >
                                  {currentItem.name}
                                </Typography>
                              )}
                            </Box>
                          )}

                          {/* Text field hotspot */}
                          {currentItem.hotspotType === "textfield" && (
                            <Box
                              sx={{
                                position: "absolute",
                                left: `${
                                  scaleCoordinates(currentItem.coordinates)
                                    ?.left
                                }px`,
                                top: `${
                                  scaleCoordinates(currentItem.coordinates)?.top
                                }px`,
                                width: `${
                                  scaleCoordinates(currentItem.coordinates)
                                    ?.width
                                }px`,
                                zIndex: 10,
                              }}
                            >
                              <TextField
                                fullWidth
                                value={textInputValue}
                                onChange={(e) =>
                                  setTextInputValue(e.target.value)
                                }
                                onKeyDown={handleTextInputSubmit}
                                placeholder={
                                  currentItem.settings?.placeholder ||
                                  "Type and press Enter"
                                }
                                variant="outlined"
                                sx={{
                                  "& .MuiOutlinedInput-root": {
                                    height: `${
                                      scaleCoordinates(currentItem.coordinates)
                                        ?.height
                                    }px`,
                                    bgcolor: "white",
                                    "& fieldset": {
                                      borderColor: highlightHotspot
                                        ? getHighlightColor()
                                        : "rgba(0, 0, 0, 0.23)",
                                      borderWidth: highlightHotspot ? 2 : 1,
                                    },
                                    "&:hover fieldset": {
                                      borderColor: getHighlightColor(),
                                    },
                                    "&.Mui-focused fieldset": {
                                      borderColor: getHighlightColor(),
                                    },
                                  },
                                }}
                                autoFocus
                              />
                            </Box>
                          )}

<<<<<<< HEAD
                          {/* Highlight hotspot - only render if not hidden by settings */}
                          {currentItem.hotspotType === "highlight" &&
                            !levelSettings.hideHighlights && (
                              <Box
                                onClick={() => {
                                  console.log("Highlight hotspot clicked");
                                  handleHotspotClick();
                                }}
                                sx={{
                                  position: "absolute",
                                  cursor: "pointer",
                                  left: `${scaleCoordinates(currentItem.coordinates)?.left}px`,
                                  top: `${scaleCoordinates(currentItem.coordinates)?.top}px`,
                                  width: `${scaleCoordinates(currentItem.coordinates)?.width}px`,
                                  height: `${scaleCoordinates(currentItem.coordinates)?.height}px`,
                                  border: "4px solid",
                                  borderColor: getHighlightColor(),
                                  boxShadow: highlightHotspot
                                    ? `0 0 12px 3px ${getHighlightColor()}`
                                    : "none",
                                  borderRadius: "4px",
                                  backgroundColor: "transparent",
                                  transition: "box-shadow 0.3s",
                                  zIndex: 10,
                                }}
                              />
                            )}
=======
                          {/* Highlight hotspot */}
                          {currentItem.hotspotType === "highlight" && (
                            <Box
                              onClick={() => {
                                console.log("Highlight hotspot clicked");
                                handleHotspotClick();
                              }}
                              sx={{
                                position: "absolute",
                                cursor: "pointer",
                                left: `${
                                  scaleCoordinates(currentItem.coordinates)
                                    ?.left
                                }px`,
                                top: `${
                                  scaleCoordinates(currentItem.coordinates)?.top
                                }px`,
                                width: `${
                                  scaleCoordinates(currentItem.coordinates)
                                    ?.width
                                }px`,
                                height: `${
                                  scaleCoordinates(currentItem.coordinates)
                                    ?.height
                                }px`,
                                border: "4px solid",
                                borderColor: getHighlightColor(),
                                boxShadow: highlightHotspot
                                  ? `0 0 12px 3px ${getHighlightColor()}`
                                  : "none",
                                borderRadius: "4px",
                                backgroundColor: "transparent",
                                transition: "box-shadow 0.3s",
                                zIndex: 10,
                              }}
                            />
                          )}
>>>>>>> 2b55d8bf

                          {/* Coaching tip button - only render if not hidden by settings */}
                          {(currentItem.hotspotType === "coaching" ||
<<<<<<< HEAD
                            currentItem.hotspotType === "coachingtip") &&
                            !levelSettings.hideCoachingTips && (
                              <Box
                                onClick={handleHotspotClick}
=======
                            currentItem.hotspotType === "coachingtip") && (
                            <Box
                              onClick={handleHotspotClick}
                              sx={{
                                position: "absolute",
                                cursor: "pointer",
                                left: `${
                                  scaleCoordinates(currentItem.coordinates)
                                    ?.left
                                }px`,
                                top: `${
                                  scaleCoordinates(currentItem.coordinates)?.top
                                }px`,
                                width: `${
                                  scaleCoordinates(currentItem.coordinates)
                                    ?.width
                                }px`,
                                height: `${
                                  scaleCoordinates(currentItem.coordinates)
                                    ?.height
                                }px`,
                                zIndex: 50,
                              }}
                            >
                              <Button
                                fullWidth
                                variant="contained"
>>>>>>> 2b55d8bf
                                sx={{
                                  position: "absolute",
                                  cursor: "pointer",
                                  left: `${scaleCoordinates(currentItem.coordinates)?.left}px`,
                                  top: `${scaleCoordinates(currentItem.coordinates)?.top}px`,
                                  width: `${scaleCoordinates(currentItem.coordinates)?.width}px`,
                                  height: `${scaleCoordinates(currentItem.coordinates)?.height}px`,
                                  zIndex: 50,
                                }}
                              >
                                <Button
                                  fullWidth
                                  variant="contained"
                                  sx={{
                                    height: "100%",
                                    backgroundColor:
                                      currentItem.settings?.buttonColor ||
                                      "#1e293b",
                                    color:
                                      currentItem.settings?.textColor ||
                                      "#FFFFFF",
                                    "&:hover": {
                                      backgroundColor: currentItem.settings
                                        ?.buttonColor
                                        ? `${currentItem.settings.buttonColor}dd` // Slightly darker on hover
                                        : "#0f172a",
                                    },
                                    boxShadow: highlightHotspot ? 4 : 0,
                                    border: highlightHotspot
                                      ? `2px solid ${getHighlightColor()}`
                                      : "none",
                                  }}
                                >
                                  {currentItem.settings?.tipText ||
                                    currentItem.name ||
                                    "Coaching Tip"}
                                </Button>
                              </Box>
                            )}
                        </>
                      )}
                  </Box>
                )}
              </Box>
            </Box>

            {/* Right side - Chat panel */}
            <Box
              sx={{
                width: 320,
                borderLeft: 1,
                borderColor: "divider",
                display: "flex",
                flexDirection: "column",
                bgcolor: "background.paper",
              }}
            >
              {/* Status + top controls */}
              <Box
                sx={{
                  p: 1.5,
                  borderBottom: 1,
                  borderColor: "divider",
                  display: "flex",
                  alignItems: "center",
                  justifyContent: "space-between",
                  height: "50px", // Reduced from 60px
                  flexShrink: 0, // Prevent shrinking
                }}
              >
                <Typography variant="subtitle2" color="text.secondary">
                  {callStatus}
                </Typography>
                <Box>
                  <IconButton
                    onClick={togglePause}
                    sx={{ bgcolor: "grey.100", mr: 1 }}
                  >
                    {isPaused ? <PlayArrow /> : <Pause />}
                  </IconButton>

                  <IconButton
                    onClick={handleEndChat}
                    sx={{
                      bgcolor: "error.main",
                      color: "white",
                      "&:hover": { bgcolor: "error.dark" },
                    }}
                  >
                    <CallEnd />
                  </IconButton>
                </Box>
              </Box>

              {/* Chat messages area */}
              <Box
                ref={chatContainerRef}
                sx={{
                  flex: 1,
                  overflowY: "auto",
                  p: 1.5,
                  bgcolor: "#F5F7FF",
                  display: "flex",
                  flexDirection: "column",
                  gap: 1.5,
                  minHeight: "80px", // Reduced from 100px
                  maxHeight: "calc(100% - 90px)", // Adjusted to prevent input being pushed off-screen
                  "&::-webkit-scrollbar": {
                    width: "8px",
                  },
                  "&::-webkit-scrollbar-track": {
                    background: "#f1f1f1",
                    borderRadius: "4px",
                  },
                  "&::-webkit-scrollbar-thumb": {
                    background: "#c1c1c1",
                    borderRadius: "4px",
                  },
                  "&::-webkit-scrollbar-thumb:hover": {
                    background: "#a8a8a8",
                  },
                }}
              >
                {/* Initial message when chat is empty */}
                {chatMessages.length === 0 && (
                  <Box
                    sx={{
                      display: "flex",
                      flexDirection: "column",
                      alignItems: "center",
                      justifyContent: "center",
                      height: "100%",
                      textAlign: "center",
                      color: "text.secondary",
                      py: 4, // Reduced from py: 8
                    }}
                  >
                    <ChatIcon sx={{ fontSize: 40, mb: 1, opacity: 0.5 }} />
                    <Typography variant="body2">
                      {isLoadingVisuals
                        ? "Loading simulation..."
                        : "Beginning of conversation"}
                    </Typography>
                  </Box>
                )}

                {/* Chat message bubbles */}
                {chatMessages.map((message) => (
                  <Stack
                    key={message.id}
                    direction="row"
                    spacing={1}
                    alignItems="flex-start"
                    justifyContent={
                      message.role === "customer" ? "flex-start" : "flex-end"
                    }
                  >
                    {message.role === "customer" && (
                      <Avatar
                        sx={{
                          width: 28, // Reduced from 32
                          height: 28, // Reduced from 32
                          bgcolor: "primary.light",
                        }}
                      >
                        <SupportAgentIcon fontSize="small" />
                      </Avatar>
                    )}

                    <Paper
                      sx={{
                        p: 1.5, // Reduced from p: 2
                        maxWidth: "75%",
                        borderRadius: 2,
                        position: "relative",
                        bgcolor:
                          message.role === "customer" ? "#FFFFFF" : "#DCF8C6",
                        borderColor:
                          message.role === "customer"
                            ? "primary.light"
                            : "success.light",
                        "&:hover .timestamp": {
                          opacity: 1,
                        },
                      }}
                    >
                      <Typography variant="body2">{message.text}</Typography>
                      <Typography
                        className="timestamp"
                        variant="caption"
                        sx={{
                          display: "block",
                          textAlign: "right",
                          color: "text.secondary",
                          mt: 0.5,
                          opacity: 0,
                          transition: "opacity 0.2s",
                        }}
                      >
                        {formatMessageTime(message.timestamp)}
                      </Typography>
                    </Paper>

                    {message.role === "trainee" && (
                      <Avatar
                        sx={{
                          width: 28, // Reduced from 32
                          height: 28, // Reduced from 32
                          bgcolor: "success.light",
                        }}
                      >
                        <PersonIcon fontSize="small" />
                      </Avatar>
                    )}
                  </Stack>
                ))}

                {/* "Your turn to respond" indicator */}
                {waitingForUserInput && (
                  <Box
                    sx={{
                      display: "flex",
                      justifyContent: "center",
                      my: 1,
                    }}
                  >
                    <Paper
                      sx={{
                        display: "inline-flex",
                        alignItems: "center",
                        px: 1.5, // Reduced from px: 2
                        py: 0.75, // Reduced from py: 1
                        bgcolor: "warning.light",
                        color: "warning.dark",
                        borderRadius: "20px",
                        border: 1,
                        borderColor: "warning.main",
                      }}
                    >
                      <Box
                        sx={{
                          width: 8,
                          height: 8,
                          borderRadius: "50%",
                          bgcolor: "warning.main",
                          mr: 1,
                          animation: "pulse 1.5s infinite",
                          "@keyframes pulse": {
                            "0%": { opacity: 0.6 },
                            "50%": { opacity: 1 },
                            "100%": { opacity: 0.6 },
                          },
                        }}
                      />
                      <Typography variant="caption" fontWeight="medium">
                        Your turn to respond
                      </Typography>
                    </Paper>
                  </Box>
                )}
              </Box>

              {/* Message input area */}
              <Box
                component="form"
                onSubmit={(e) => {
                  e.preventDefault();
                  handleSubmitMessage();
                }}
                sx={{
                  p: 1.5, // Reduced from p: 2
                  borderTop: 1,
                  borderColor: "divider",
                  bgcolor: "white",
                  maxHeight: "25%", // Reduced from 30%
                  height: "auto",
                  overflowY: "auto",
                  flexShrink: 0, // Prevent shrinking
                  display: "flex",
                  flexDirection: "column",
                  "&::-webkit-scrollbar": {
                    width: "8px",
                  },
                  "&::-webkit-scrollbar-track": {
                    background: "#f1f1f1",
                    borderRadius: "4px",
                  },
                  "&::-webkit-scrollbar-thumb": {
                    background: "#c1c1c1",
                    borderRadius: "4px",
                  },
                  "&::-webkit-scrollbar-thumb:hover": {
                    background: "#a8a8a8",
                  },
                }}
              >
                <Stack spacing={1.5}>
                  {" "}
                  {/* Reduced from spacing: 2 */}
                  <Box sx={{ display: "flex", gap: 1 }}>
                    <TextField
                      inputRef={chatInputRef}
                      fullWidth
                      multiline
                      maxRows={2} // Reduced from maxRows: 3
                      placeholder={
                        waitingForUserInput
                          ? "Type your response..."
                          : "Waiting for customer..."
                      }
                      value={userInput}
                      onChange={(e) => setUserInput(e.target.value)}
                      onKeyPress={handleKeyPress}
                      disabled={!waitingForUserInput || isEndingChat}
                      sx={{
                        "& .MuiOutlinedInput-root": {
                          borderRadius: 2,
                          bgcolor: waitingForUserInput ? "white" : "grey.100",
                          borderColor: waitingForUserInput
                            ? "primary.main"
                            : "grey.300",
                        },
                      }}
                    />
                    <IconButton
                      type="submit"
                      disabled={
                        !waitingForUserInput ||
                        !userInput.trim() ||
                        isEndingChat
                      }
                      sx={{
                        alignSelf: "flex-end",
                        bgcolor: waitingForUserInput
                          ? "primary.main"
                          : "grey.300",
                        color: waitingForUserInput ? "white" : "grey.500",
                        "&:hover": {
                          bgcolor: waitingForUserInput
                            ? "primary.dark"
                            : "grey.300",
                        },
                        "&.Mui-disabled": {
                          bgcolor: "grey.200",
                          color: "grey.400",
                        },
                      }}
                    >
                      <SendIcon />
                    </IconButton>
                  </Box>
                  {/* Expected response hint */}
                  {waitingForUserInput && expectedTraineeResponse && (
                    <Paper
                      sx={{
                        p: 1.5, // Reduced from p: 2
                        bgcolor: "warning.50",
                        border: 1,
                        borderColor: "warning.100",
                        borderRadius: 2,
                      }}
                    >
                      <Typography
                        variant="subtitle2"
                        sx={{ color: "warning.dark", mb: 0.5 }}
                      >
                        Expected Response:
                      </Typography>
                      <Typography
                        variant="body2"
                        sx={{
                          fontStyle: "italic",
                          color: "text.secondary",
                          mb: 0.5, // Reduced from mb: 1
                        }}
                      >
                        {expectedTraineeResponse}
                      </Typography>
                      <Typography variant="caption" color="text.secondary">
                        Type this response (or your own variation) to proceed
                      </Typography>
                    </Paper>
                  )}
                  {/* Next button - alternative to typing exact response */}
                  {waitingForUserInput && (
                    <Button
                      fullWidth
                      variant="outlined"
                      endIcon={<ArrowForward />}
                      onClick={() => {
                        // Use the expected response as the user's message
                        setUserInput(expectedTraineeResponse);
                        // Submit after a slight delay to show what was "typed"
                        setTimeout(() => {
                          handleSubmitMessage();
                        }, 100);
                      }}
                    >
                      Use Suggested Response
                    </Button>
                  )}
                </Stack>
              </Box>
            </Box>
          </Box>
        </Box>
      )}
    </Box>
  );
};

export default VisualChatSimulationPage;<|MERGE_RESOLUTION|>--- conflicted
+++ resolved
@@ -169,7 +169,7 @@
   >(null);
   const [showCompletionScreen, setShowCompletionScreen] = useState(false);
   const [scores, setScores] = useState<EndVisualChatResponse["scores"] | null>(
-    null
+    null,
   );
   const [duration, setDuration] = useState<number>(0);
   const [elapsedTime, setElapsedTime] = useState(0);
@@ -178,7 +178,7 @@
 
   // Visual-chat specific state
   const [simulationData, setSimulationData] = useState<SimulationData | null>(
-    null
+    null,
   );
   const [slides, setSlides] = useState<Map<string, string>>(new Map());
   const [currentSlideIndex, setCurrentSlideIndex] = useState(0);
@@ -221,7 +221,6 @@
   const currentSequence = currentSlide.sequence || [];
   const currentItem = currentSequence[currentSequenceIndex];
 
-<<<<<<< HEAD
   // Function to get the appropriate level settings
   const getLevelSettings = () => {
     // If no simulation data yet, return a default
@@ -270,12 +269,10 @@
 
     return false;
   };
-=======
   // user attempt sequence data
   const [attemptSequenceData, setAttemptSequenceData] = useState<
     AttemptInterface[]
   >([]);
->>>>>>> 2b55d8bf
 
   // Debug current slide and sequence
   useEffect(() => {
@@ -550,7 +547,7 @@
 
       setImageLoaded(true);
       console.log(
-        `Image loaded with scales - width: ${widthScale}, height: ${heightScale}`
+        `Image loaded with scales - width: ${widthScale}, height: ${heightScale}`,
       );
     }
   };
@@ -579,7 +576,7 @@
       "Moving to next item from",
       currentSequenceIndex,
       "in slide",
-      currentSlideIndex
+      currentSlideIndex,
     );
     if (currentSequenceIndex < currentSequence.length - 1) {
       // Next item in current slide
@@ -677,7 +674,7 @@
 
   // Updated to use both width and height scales
   const scaleCoordinates = (
-    coords: { x: number; y: number; width: number; height: number } | undefined
+    coords: { x: number; y: number; width: number; height: number } | undefined,
   ) => {
     if (!coords) return null;
 
@@ -727,7 +724,7 @@
       e.preventDefault();
       setAttemptSequenceData((prevData) => {
         const existingItem = prevData.find(
-          (item) => item.id === currentItem.id
+          (item) => item.id === currentItem.id,
         );
         if (existingItem) {
           return [
@@ -836,7 +833,7 @@
       const response = await startVisualChatAttempt(
         userId,
         simulationId,
-        assignmentId
+        assignmentId,
       );
 
       console.log("Start visual-chat response:", response);
@@ -928,7 +925,7 @@
         userId,
         simulationId,
         simulationProgressId,
-        attemptSequenceData
+        attemptSequenceData,
       );
 
       if (response && response.scores) {
@@ -993,7 +990,7 @@
         console.log(`Clicked outside currentItem at x=${x}, y=${y}`);
         setAttemptSequenceData((prevData) => {
           const existingItem = prevData.find(
-            (item) => item.id === currentItem.id
+            (item) => item.id === currentItem.id,
           );
           if (existingItem) {
             return [
@@ -1279,8 +1276,8 @@
                   {scores && scores.confidence >= 80
                     ? "High"
                     : scores && scores.confidence >= 60
-                    ? "Medium"
-                    : "Low"}
+                      ? "Medium"
+                      : "Low"}
                 </Typography>
               </Box>
 
@@ -1314,8 +1311,8 @@
                   {scores && scores.concentration >= 80
                     ? "High"
                     : scores && scores.concentration >= 60
-                    ? "Medium"
-                    : "Low"}
+                      ? "Medium"
+                      : "Low"}
                 </Typography>
               </Box>
 
@@ -1349,8 +1346,8 @@
                   {scores && scores.energy >= 80
                     ? "High"
                     : scores && scores.energy >= 60
-                    ? "Medium"
-                    : "Low"}
+                      ? "Medium"
+                      : "Low"}
                 </Typography>
               </Box>
             </Box>
@@ -1902,7 +1899,6 @@
                             </Box>
                           )}
 
-<<<<<<< HEAD
                           {/* Highlight hotspot - only render if not hidden by settings */}
                           {currentItem.hotspotType === "highlight" &&
                             !levelSettings.hideHighlights && (
@@ -1914,10 +1910,22 @@
                                 sx={{
                                   position: "absolute",
                                   cursor: "pointer",
-                                  left: `${scaleCoordinates(currentItem.coordinates)?.left}px`,
-                                  top: `${scaleCoordinates(currentItem.coordinates)?.top}px`,
-                                  width: `${scaleCoordinates(currentItem.coordinates)?.width}px`,
-                                  height: `${scaleCoordinates(currentItem.coordinates)?.height}px`,
+                                  left: `${
+                                    scaleCoordinates(currentItem.coordinates)
+                                      ?.left
+                                  }px`,
+                                  top: `${
+                                    scaleCoordinates(currentItem.coordinates)
+                                      ?.top
+                                  }px`,
+                                  width: `${
+                                    scaleCoordinates(currentItem.coordinates)
+                                      ?.width
+                                  }px`,
+                                  height: `${
+                                    scaleCoordinates(currentItem.coordinates)
+                                      ?.height
+                                  }px`,
                                   border: "4px solid",
                                   borderColor: getHighlightColor(),
                                   boxShadow: highlightHotspot
@@ -1930,54 +1938,9 @@
                                 }}
                               />
                             )}
-=======
-                          {/* Highlight hotspot */}
-                          {currentItem.hotspotType === "highlight" && (
-                            <Box
-                              onClick={() => {
-                                console.log("Highlight hotspot clicked");
-                                handleHotspotClick();
-                              }}
-                              sx={{
-                                position: "absolute",
-                                cursor: "pointer",
-                                left: `${
-                                  scaleCoordinates(currentItem.coordinates)
-                                    ?.left
-                                }px`,
-                                top: `${
-                                  scaleCoordinates(currentItem.coordinates)?.top
-                                }px`,
-                                width: `${
-                                  scaleCoordinates(currentItem.coordinates)
-                                    ?.width
-                                }px`,
-                                height: `${
-                                  scaleCoordinates(currentItem.coordinates)
-                                    ?.height
-                                }px`,
-                                border: "4px solid",
-                                borderColor: getHighlightColor(),
-                                boxShadow: highlightHotspot
-                                  ? `0 0 12px 3px ${getHighlightColor()}`
-                                  : "none",
-                                borderRadius: "4px",
-                                backgroundColor: "transparent",
-                                transition: "box-shadow 0.3s",
-                                zIndex: 10,
-                              }}
-                            />
-                          )}
->>>>>>> 2b55d8bf
-
-                          {/* Coaching tip button - only render if not hidden by settings */}
+
+                          {/* Coaching tip button */}
                           {(currentItem.hotspotType === "coaching" ||
-<<<<<<< HEAD
-                            currentItem.hotspotType === "coachingtip") &&
-                            !levelSettings.hideCoachingTips && (
-                              <Box
-                                onClick={handleHotspotClick}
-=======
                             currentItem.hotspotType === "coachingtip") && (
                             <Box
                               onClick={handleHotspotClick}
@@ -2005,14 +1968,64 @@
                               <Button
                                 fullWidth
                                 variant="contained"
->>>>>>> 2b55d8bf
                                 sx={{
                                   position: "absolute",
                                   cursor: "pointer",
-                                  left: `${scaleCoordinates(currentItem.coordinates)?.left}px`,
-                                  top: `${scaleCoordinates(currentItem.coordinates)?.top}px`,
-                                  width: `${scaleCoordinates(currentItem.coordinates)?.width}px`,
-                                  height: `${scaleCoordinates(currentItem.coordinates)?.height}px`,
+                                  left: `${
+                                    scaleCoordinates(currentItem.coordinates)
+                                      ?.left
+                                  }px`,
+                                  top: `${
+                                    scaleCoordinates(currentItem.coordinates)
+                                      ?.top
+                                  }px`,
+                                  width: `${
+                                    scaleCoordinates(currentItem.coordinates)
+                                      ?.width
+                                  }px`,
+                                  height: `${
+                                    scaleCoordinates(currentItem.coordinates)
+                                      ?.height
+                                  }px`,
+                                  border: "4px solid",
+                                  borderColor: getHighlightColor(),
+                                  boxShadow: highlightHotspot
+                                    ? `0 0 12px 3px ${getHighlightColor()}`
+                                    : "none",
+                                  borderRadius: "4px",
+                                  backgroundColor: "transparent",
+                                  transition: "box-shadow 0.3s",
+                                  zIndex: 10,
+                                }}
+                              />
+                            </Box>
+                          )}
+
+                          {/* Coaching tip button - only render if not hidden by settings */}
+                          {(currentItem.hotspotType === "coaching" ||
+                            currentItem.hotspotType === "coachingtip") &&
+                            !levelSettings.hideCoachingTips && (
+                              <Box
+                                onClick={handleHotspotClick}
+                                sx={{
+                                  position: "absolute",
+                                  cursor: "pointer",
+                                  left: `${
+                                    scaleCoordinates(currentItem.coordinates)
+                                      ?.left
+                                  }px`,
+                                  top: `${
+                                    scaleCoordinates(currentItem.coordinates)
+                                      ?.top
+                                  }px`,
+                                  width: `${
+                                    scaleCoordinates(currentItem.coordinates)
+                                      ?.width
+                                  }px`,
+                                  height: `${
+                                    scaleCoordinates(currentItem.coordinates)
+                                      ?.height
+                                  }px`,
                                   zIndex: 50,
                                 }}
                               >
