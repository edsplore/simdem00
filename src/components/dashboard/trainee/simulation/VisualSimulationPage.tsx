--- conflicted
+++ resolved
@@ -633,67 +633,6 @@
   useEffect(() => {
     if (currentItem?.type !== "hotspot") return;
 
-<<<<<<< HEAD
-    const handleClick = (event: MouseEvent) => {
-      const container = imageContainerRef.current;
-      if (!container) return;
-
-      // Skip tracking wrong clicks for dropdown, textfield and coaching hotspots
-      const hotspotType = currentItem.hotspotType || "button";
-      if (["dropdown", "textfield", "coaching"].includes(hotspotType)) {
-        return;
-      }
-
-      // Get click position relative to the container
-      const rect = container.getBoundingClientRect();
-      const x = event.clientX - rect.left;
-      const y = event.clientY - rect.top;
-
-      // Convert to percentages for more stable storage
-      const xPercent = (x / rect.width) * 100;
-      const yPercent = (y / rect.height) * 100;
-
-      // Record all clicks as wrong clicks initially
-      console.log(`Recording click at x=${x}, y=${y}`);
-      setAttemptSequenceData((prevData) => {
-        const existingItem = prevData.find(
-          (item) => item.id === currentItem.id,
-        );
-        if (existingItem) {
-          return [
-            ...prevData.filter((item) => item.id !== currentItem.id),
-            {
-              ...existingItem,
-              wrong_clicks: [
-                ...(existingItem.wrong_clicks || []),
-                {
-                  x_cordinates: x,
-                  y_cordinates: y,
-                  x_percent: xPercent,
-                  y_percent: yPercent,
-                },
-              ],
-            },
-          ];
-        } else {
-          return [
-            ...prevData,
-            {
-              ...currentItem,
-              wrong_clicks: [
-                {
-                  x_cordinates: x,
-                  y_cordinates: y,
-                  x_percent: xPercent,
-                  y_percent: yPercent,
-                },
-              ],
-            },
-          ];
-        }
-      });
-    };
-=======
   const handleClick = (event: MouseEvent) => {
     const container = imageContainerRef.current;
     if (!container) return;
@@ -753,7 +692,6 @@
       }
     });
   };
->>>>>>> 6d72f852
 
   const container = imageContainerRef.current;
   container?.addEventListener("click", handleClick);
