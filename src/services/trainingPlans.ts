--- conflicted
+++ resolved
@@ -59,13 +59,8 @@
   userId: string,
 ): Promise<TrainingPlan[]> => {
   try {
-<<<<<<< HEAD
-    const response = await apiClient.post("/api/training-plans/fetch", {
-      user_id: userId,
-=======
     const response = await apiClient.post('/training-plans/fetch', {
       user_id: userId
->>>>>>> 68b802e5
     });
     return response.data.training_plans;
   } catch (error) {
@@ -78,11 +73,7 @@
   payload: CreateTrainingPlanPayload,
 ): Promise<CreateTrainingPlanResponse> => {
   try {
-<<<<<<< HEAD
-    const response = await apiClient.post("/api/training-plans/create", {
-=======
     const response = await apiClient.post('/training-plans/create', {
->>>>>>> 68b802e5
       user_id: payload.user_id,
       training_plan_name: payload.training_plan_name,
       tags: payload.tags,
@@ -111,24 +102,12 @@
       payload,
     );
 
-<<<<<<< HEAD
-    const response = await apiClient.put(
-      `/api/training-plans/${trainingPlanId}/update`,
-      {
-        user_id: payload.user_id,
-        training_plan_name: payload.training_plan_name,
-        tags: payload.tags,
-        added_object: payload.added_object,
-      },
-    );
-=======
     const response = await apiClient.put(`/training-plans/${trainingPlanId}/update`, {
       user_id: payload.user_id,
       training_plan_name: payload.training_plan_name,
       tags: payload.tags,
       added_object: payload.added_object
     });
->>>>>>> 68b802e5
 
     console.log("Update training plan response:", response.data);
     return response.data;
